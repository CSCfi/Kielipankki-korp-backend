--- conflicted
+++ resolved
@@ -3658,14 +3658,11 @@
     mode["attributes"] = {t: {} for t in attr_types.values()}  # Attributes referred to by corpora
     attribute_presets = {t: {} for t in attr_types.values()}  # Attribute presets
     hash_to_attr = {}
-<<<<<<< HEAD
     mode["attribute_lists"] = {t: {} for t in attr_types.values()}  # Attribute lists referred to by corpora
     attrlist_presets = {t: {} for t in attr_types.values()}  # Attribute list presets
     hash_to_attrlist = {}
-=======
     template_files = {}  # Corpus template files: subdir -> template file name
     corpus_templates = {}  # Corpus templates: subdir -> template dict
->>>>>>> a3281719
     warnings = set()
 
     def get_new_attr_name(name: str, hash_dict: Optional[dict] = None) -> str:

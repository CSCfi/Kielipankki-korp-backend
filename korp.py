--- conflicted
+++ resolved
@@ -3478,18 +3478,6 @@
 
 
 # Load plugins
-<<<<<<< HEAD
-korppluginlib.load(app, config.PLUGINS, [main_handler, prevent_timeout],
-                 dict((name, globals().get(name))
-                      for name in [
-                          # Allow plugins to access (indirectly) the values of
-                          # these global variables
-                          "app",
-                          "mysql",
-                          "KORP_VERSION",
-                      ]
-                  ))
-=======
 korppluginlib.load(
     app, config.PLUGINS,
     [
@@ -3529,7 +3517,6 @@
              "parse_bool",
          ]
      ))
->>>>>>> 1aeebbb4
 
 
 if __name__ == "__main__":

--- conflicted
+++ resolved
@@ -136,11 +136,7 @@
                                    }}
                 if "debug" in args:
                     error["ERROR"]["traceback"] = "".join(traceback.format_exception(*exc)).splitlines()
-<<<<<<< HEAD
-                plugin_caller.call("error", error, exc)
-=======
                 plugin_caller.raise_event("error", error, exc)
->>>>>>> bd66c630
                 return error
 
             def incremental_json(ff):
@@ -155,11 +151,7 @@
                             # Yield whitespace to prevent timeout
                             yield " \n"
                         else:
-<<<<<<< HEAD
-                            response = plugin_caller.call_chain(
-=======
                             response = plugin_caller.filter_value(
->>>>>>> bd66c630
                                 "filter_result", response)
                             yield json.dumps(response)[1:-1] + ",\n"
                 except GeneratorExit:
@@ -170,11 +162,7 @@
 
                 endtime = time.time()
                 elapsed_time = endtime - starttime
-<<<<<<< HEAD
-                plugin_caller.call("exit_handler", endtime, elapsed_time)
-=======
                 plugin_caller.raise_event("exit_handler", endtime, elapsed_time)
->>>>>>> bd66c630
                 yield json.dumps({"time": elapsed_time})[1:] + "\n"
                 if callback:
                     yield ")"
@@ -200,21 +188,13 @@
                 elapsed_time = endtime - starttime
                 result["time"] = elapsed_time
 
-<<<<<<< HEAD
-                result = plugin_caller.call_chain("filter_result", result)
-=======
                 result = plugin_caller.filter_value("filter_result", result)
->>>>>>> bd66c630
 
                 if callback:
                     result = callback + "(" + json.dumps(result, indent=indent) + ")"
                 else:
                     result = json.dumps(result, indent=indent)
-<<<<<<< HEAD
-                plugin_caller.call("exit_handler", endtime, elapsed_time)
-=======
                 plugin_caller.raise_event("exit_handler", endtime, elapsed_time)
->>>>>>> bd66c630
                 yield result
                 plugin_caller.cleanup()
 
@@ -245,20 +225,12 @@
 
                 # Filter only the content. Should we also allow filtering the
                 # headers and/or mimetype, using separate hook points?
-<<<<<<< HEAD
-                result["content"] = plugin_caller.call_chain(
-=======
                 result["content"] = plugin_caller.filter_value(
->>>>>>> bd66c630
                     "filter_result", result["content"])
 
                 endtime = time.time()
                 elapsed_time = endtime - starttime
-<<<<<<< HEAD
-                plugin_caller.call("exit_handler", endtime, elapsed_time)
-=======
                 plugin_caller.raise_event("exit_handler", endtime, elapsed_time)
->>>>>>> bd66c630
                 plugin_caller.cleanup()
 
                 return Response(result.get("content"),
@@ -266,13 +238,8 @@
                                 mimetype=result.get("mimetype"))
 
             starttime = time.time()
-<<<<<<< HEAD
-            plugin_caller.call("enter_handler", args, starttime)
-            args = plugin_caller.call_chain("filter_args", args)
-=======
             plugin_caller.raise_event("enter_handler", args, starttime)
             args = plugin_caller.filter_value("filter_args", args)
->>>>>>> bd66c630
             incremental = parse_bool(args, "incremental", False)
             callback = args.get("callback")
             indent = int(args.get("indent", 0))
@@ -2485,11 +2452,7 @@
 
 
 def sql_execute(cursor, sql):
-<<<<<<< HEAD
-    sql = korppluginlib.KorpCallbackPluginCaller.call_chain_for_request(
-=======
     sql = korppluginlib.KorpCallbackPluginCaller.filter_value_for_request(
->>>>>>> bd66c630
         "filter_sql", sql)
     cursor.execute(sql)
 
@@ -3350,21 +3313,13 @@
         command = "\n".join(command)
     command = "set PrettyPrint off;\n" + command
     command = command.encode(encoding)
-<<<<<<< HEAD
-    command = plugin_caller.call_chain("filter_cqp_input", command)
-=======
     command = plugin_caller.filter_value("filter_cqp_input", command)
->>>>>>> bd66c630
     process = subprocess.Popen([executable, "-c", "-r", registry],
                                stdin=subprocess.PIPE,
                                stdout=subprocess.PIPE,
                                stderr=subprocess.PIPE, env=env)
     reply, error = process.communicate(command)
-<<<<<<< HEAD
-    reply, error = plugin_caller.call_chain(
-=======
     reply, error = plugin_caller.filter_value(
->>>>>>> bd66c630
         "filter_cqp_output", (reply, error))
     if error:
         error = error.decode(encoding)

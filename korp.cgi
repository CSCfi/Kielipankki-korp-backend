--- conflicted
+++ resolved
@@ -32,8 +32,6 @@
 import itertools
 import MySQLdb.cursors
 import cPickle
-import traceback
-import functools
 import korp_config as config
 
 ################################################################################
@@ -41,7 +39,6 @@
 
 # The version of this script
 KORP_VERSION = "2.8"
-KORP_VERSION_DATE = "2015-12-07"
 
 # The available CGI commands; for each command there must be a function
 # with the same name, taking one argument (the CGI form)
@@ -252,8 +249,6 @@
 ################################################################################
 
 def query_sample(form):
-    """Runs a sequencial query in the selected corpora in random order until at least one
-    hit is found, and then aborts the query. Use to get a random sample sentence."""
     import random
     
     corpora = form.get("corpus")
@@ -426,18 +421,18 @@
             # If only hits in one corpus, it is faster to not use threads
             corpus, hits = corpora_hits.items()[0]
 
-            def _query_single_corpus(queue):
+            def anti_timeout0(queue):
                 result["kwic"], _ = query_and_parse(form, corpus, cqp, cqpextra, shown, shown_structs, hits[0], hits[1], expand_prequeries=expand_prequeries)
                 queue.put("DONE")
 
-            prevent_timeout(_query_single_corpus)
+            anti_timeout_loop(anti_timeout0)
         else:
             if incremental:
                 print '"progress_corpora": [%s],' % ('"' + '", "'.join(corpora_hits.keys()) + '"' if corpora_hits.keys() else "")
             with futures.ThreadPoolExecutor(max_workers=config.PARALLEL_THREADS) as executor:
                 future_query = dict((executor.submit(query_and_parse, form, corpus, cqp, cqpextra, shown, shown_structs, corpora_hits[corpus][0], corpora_hits[corpus][1], False, expand_prequeries), corpus) for corpus in corpora_hits)
                 
-                def _query_corpora_in_parallel(queue):
+                def anti_timeout1(queue):
                     for future in futures.as_completed(future_query):
                         corpus = future_query[future]
                         if future.exception() is not None:
@@ -450,7 +445,7 @@
                                 ns.progress_count += 1
                     queue.put("DONE")
 
-                prevent_timeout(_query_corpora_in_parallel)
+                anti_timeout_loop(anti_timeout1)
 
                 for corpus in corpora:
                     if corpus in corpora_hits.keys():
@@ -465,14 +460,14 @@
         ns.progress_count = 0
         ns.rest_corpora = []
         
-        def _query_corpora_in_serial(queue):
+        def anti_timeout2(queue):
             # Serial until we've got all the requested rows
             for i, corpus in enumerate(corpora):
                            
                 if ns.end_local < 0:
                     ns.rest_corpora = corpora[i:]
                     break
-                
+                            
                 kwic, nr_hits = query_and_parse(form, corpus, cqp, cqpextra, shown, shown_structs, ns.start_local, ns.end_local, False, expand_prequeries)
             
                 statistics[corpus] = nr_hits
@@ -494,7 +489,7 @@
                     ns.progress_count += 1
             queue.put("DONE")
                 
-        prevent_timeout(_query_corpora_in_serial)
+        anti_timeout_loop(anti_timeout2)
         
         if incremental:
             print_object(result, form)
@@ -507,7 +502,7 @@
             with futures.ThreadPoolExecutor(max_workers=config.PARALLEL_THREADS) as executor:
                 future_query = dict((executor.submit(query_corpus, form, corpus, cqp, cqpextra, shown, shown_structs, 0, 0, True, expand_prequeries), corpus) for corpus in ns.rest_corpora)
                 
-                def _get_total_in_parallel(queue):
+                def anti_timeout3(queue):
                     for future in futures.as_completed(future_query):
                         corpus = future_query[future]
                         if future.exception() is not None:
@@ -521,7 +516,7 @@
                                 ns.progress_count += 1
                     queue.put("DONE")
 
-                prevent_timeout(_get_total_in_parallel)
+                anti_timeout_loop(anti_timeout3)
 
         elif incremental:
             print ",",
@@ -996,6 +991,13 @@
         ignore_case = ignore_case.split(QUERY_DELIM)
     ignore_case = set(ignore_case)
     
+    defaultwithin = form.get("defaultwithin", "")
+    within = form.get("within", defaultwithin)
+    if ":" in within:
+        within = dict(x.split(":") for x in within.split(","))
+    else:
+        within = {"": defaultwithin}
+    
     start = int(form.get("start", 0))
     end = int(form.get("end", -1))
     
@@ -1016,14 +1018,6 @@
     
     expand_prequeries = not form.get("expand_prequeries", "").lower() == "false"
 
-<<<<<<< HEAD
-    checksum_data = ("".join(sorted(corpora)),
-                     cqp,
-                     groupby,
-                     "".join(list(ignore_case)),
-                     split,
-                     strippointer,
-=======
     checksum_data = (sorted(corpora),
                      cqp,
                      groupby,
@@ -1032,7 +1026,6 @@
                      sorted(ignore_case),
                      sorted(split),
                      sorted(strippointer),
->>>>>>> b951e0ae
                      start,
                      end)
     checksum = get_hash(checksum_data)
@@ -1066,7 +1059,6 @@
     with futures.ThreadPoolExecutor(max_workers=config.PARALLEL_THREADS) as executor:
         future_query = dict((executor.submit(count_function, corpus, cqp, groupby, ignore_case, form, expand_prequeries), corpus) for corpus in corpora)
         
-        @reraise_with_stack
         def anti_timeout(queue):
 
             for future in futures.as_completed(future_query):
@@ -1130,7 +1122,7 @@
                         ns.progress_count += 1
             queue.put("DONE")
 
-        prevent_timeout(anti_timeout)
+        anti_timeout_loop(anti_timeout)
 
     result["count"] = len(total_stats["absolute"])
     
@@ -1360,7 +1352,7 @@
                         ns.progress_count += 1
             queue.put("DONE")
         
-        prevent_timeout(anti_timeout)
+        anti_timeout_loop(anti_timeout)
 
     corpus_timedata = timespan({"corpus": list(corpora), "granularity": granularity, "from": fromdate, "to": todate, "cache": str(use_cache), "strategy": str(strategy)})
     search_timedata = []
@@ -1524,14 +1516,12 @@
 
 
 def count_query_worker_simple(corpus, cqp, groupby, ignore_case, form, expand_prequeries=True):
-    """Worker for simple statistics queries which can be run using cwb-scan-corpus.
-    Currently only used for searches on [] (any word)."""
 
     lines = list(run_cwb_scan(corpus, groupby, form))
     nr_hits = 0
 
     for i in range(len(lines)):
-        c, v = lines[i].split("\t", 1)
+        c, v = lines[i].split("\t")
         # Convert result to the same format as the regular CQP count
         lines[i] = "%s %s" % (c, v)
         nr_hits += int(c)
@@ -1892,20 +1882,14 @@
             if todate:
                 fromto += " AND dateto <= %s" % conn.escape(todate)
 
-<<<<<<< HEAD
-        # We do the granularity truncation and summation in the DB query, which is much faster than doing it afterwards
-        sql = "SELECT corpus, left(datefrom, " + str(shorten[granularity]) + ") as df, left(dateto, " + str(shorten[granularity]) + ") as dt, sum(tokens) FROM timespans WHERE corpus IN " + corpora_sql + fromto + " GROUP BY corpus, df, dt;"
-=======
-        # TODO: Skip grouping on corpus when we only are after the combined results.
         # We do the granularity truncation and summation in the DB query if we can (depending on strategy), since it's much faster than doing it afterwards
         
         timedata_corpus = "timedata_date" if granularity in ("y", "m", "d") else "timedata"
         if strategy == 1:
-            # We need the full dates for this strategy, so no truncating of the results
+            # We need the full dates for this strategy, so no truncating the results
             sql = "SELECT corpus, datefrom AS df, dateto AS dt, SUM(tokens) FROM " + timedata_corpus + " WHERE corpus IN " + corpora_sql + fromto + " GROUP BY corpus, df, dt ORDER BY NULL;"
         else:
             sql = "SELECT corpus, LEFT(datefrom, " + str(shorten[granularity]) + ") AS df, LEFT(dateto, " + str(shorten[granularity]) + ") AS dt, SUM(tokens) FROM " + timedata_corpus + " WHERE corpus IN " + corpora_sql + fromto + " GROUP BY corpus, df, dt ORDER BY NULL;"
->>>>>>> b951e0ae
         cursor.execute(sql)
         
         ns["result"] = timespan_calculator(cursor, granularity=granularity, spans=spans, combined=combined, per_corpus=per_corpus, strategy=strategy)
@@ -1922,7 +1906,7 @@
 
         queue.put("DONE")
 
-    prevent_timeout(anti_timeout_fun)
+    anti_timeout_loop(anti_timeout_fun)
 
     return ns["result"]
 
@@ -2028,18 +2012,6 @@
     for row in timedata:
         # corpus, datefrom, dateto, tokens
         corpus = row[0]
-<<<<<<< HEAD
-        if granularity in "hns":
-            datefrom = row[1]
-            if datefrom and len(datefrom) < 13: datefrom = datefrom + "000000"
-            dateto = row[2]
-            if dateto and len(dateto) < 13: dateto = dateto + "235959"
-            datefrom = shorten(datefrom, granularity) if not row[1] == "" else ""
-            dateto = shorten(dateto, granularity) if not row[2] == "" else ""
-        else:
-            datefrom = shorten(row[1], granularity) if not row[1] == "" else ""
-            dateto = shorten(row[2], granularity) if not row[2] == "" else ""
-=======
         datefrom = filter(lambda x: x.isdigit(), str(row[1])) if row[1] else ""
         if datefrom == "0" * len(datefrom):
             datefrom = ""
@@ -2076,7 +2048,6 @@
                 continue
 
                 
->>>>>>> b951e0ae
         tokens = int(row[3])
 
         r = {"datefrom": datefrom_short, "dateto": dateto_short, "corpus": corpus, "tokens": tokens}
@@ -2714,16 +2685,7 @@
             raise KorpAuthenticationError("Unexpected error during authentication.")
         
         if auth_response["authenticated"]:
-            permitted_resources = auth_response["permitted_resources"]
-            if "corpora" in permitted_resources:
-                # TODO: Ta bort stöd för gamla formatet
-                return permitted_resources
-            elif "Corpus" in permitted_resources:
-                result = {"corpora": []}
-                for c in permitted_resources["Corpus"]:
-                    if permitted_resources["Corpus"][c]["read"]:
-                        result["corpora"].append(c)
-                return result
+            return auth_response["permitted_resources"]
 
     return {}
 
@@ -2745,26 +2707,12 @@
                 raise KorpAuthenticationError("You do not have access to the following corpora: %s" % ", ".join(unauthorized))
 
 
-def reraise_with_stack(func):
-    """ Wrapper to preserve traceback when using concurrent.futures. """
-
-    @functools.wraps(func)
-    def wrapped(*args, **kwargs):
-        try:
-            return func(*args, **kwargs)
-        except Exception as e:
-            # Raise an exception of the same type with the traceback as message
-            raise sys.exc_info()[0](traceback.format_exc(e))
-
-    return wrapped
-
-
 class CustomTracebackException(Exception):
     def __init__(self, exception):
         self.exception = exception
         
 
-def prevent_timeout(f, args=None, timeout=90):
+def anti_timeout_loop(f, args=None, timeout=90):
     """ Used in places where the script otherwise might timeout. Keeps the CGI alive by printing
     out whitespace. """
     q = Queue()

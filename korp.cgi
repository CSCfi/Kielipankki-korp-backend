#!/usr/bin/python
# -*- coding: utf-8 -*-
"""
korp.cgi is a CGI interface for querying the corpora that are available on the server.

Currently it acts as a wrapper for the CQP querying language of Corpus Workbench.

http://spraakbanken.gu.se/korp/
"""

from subprocess import Popen, PIPE
from collections import defaultdict
from concurrent import futures

import sys
import os
import random
import time
import cgi
import re
import json
import MySQLdb
import zlib
import urllib, urllib2, base64, md5
from Queue import Queue, Empty
import threading
import ast

################################################################################
# These variables could be changed depending on the corpus server

# The absolute path to the CQP binary
CQP_EXECUTABLE = "/usr/local/bin/cqp"

# The absolute path to the CWB registry files
CWB_REGISTRY = "/usr/contrib/etc/cwb_registry"

# The default encoding for the cqp binary
# (this can be changed by the CGI parameter 'encoding')
CQP_ENCODING = "UTF-8"

# The maximum number of search results that can be returned per query (0 = no limit)
MAX_KWIC_ROWS = 0

# Number of threads to use during parallel processing
PARALLEL_THREADS = 6

# The name of the MySQL database and table prefix
DBNAME = ""
DBTABLE = "relations"
# Username and password for database access
DBUSER = ""
DBPASSWORD = ""

# URL to authentication server
AUTH_SERVER = ""
# Secret string used when communicating with authentication server
AUTH_SECRET = ""

# A text file with names of corpora needing authentication, one per line
<<<<<<< HEAD
PROTECTED_FILE = ""
=======
PROTECTED_FILE = "protected.txt"
>>>>>>> c648ff84

# Cache path (optional). Script must have read and write access
CACHE_DIR = ""

################################################################################
# These variables should probably not need to be changed

# The version of this script
<<<<<<< HEAD
KORP_VERSION = "2.3"
=======
KORP_VERSION = "2.31"
>>>>>>> c648ff84

# The available CGI commands; for each command there must be a function
# with the same name, taking one argument (the CGI form)
COMMANDS = "info query count relations relations_sentences lemgram_count timespan authenticate count_time optimize loglike".split()

def default_command(form):
    return "query" if "cqp" in form else "info"

# Special symbols used by this script; they must NOT be in the corpus
END_OF_LINE = "-::-EOL-::-"
LEFT_DELIM = "---:::"
RIGHT_DELIM = ":::---"

# Regular expressions for parsing CGI parameters
IS_NUMBER = re.compile(r"^\d+$")
IS_IDENT = re.compile(r"^[\w\-,|]+$")

QUERY_DELIM = ","

################################################################################
# And now the functions corresponding to the CGI commands

def main():
    """The main CGI handler; reads the 'command' parameter and calls
    the same-named function with the CGI form as argument.

    Global CGI parameter are
     - command: (default: 'info' or 'query' depending on the 'cqp' parameter)
     - callback: an identifier that the result should be wrapped in
     - encoding: the encoding for interacting with the corpus (default: UTF-8)
     - indent: pretty-print the result with a specific indentation (for debugging)
     - debug: if set, return some extra information (for debugging)
    """
    starttime = time.time()
    sys.stdout = os.fdopen(sys.stdout.fileno(), 'w', 0) # Open unbuffered stdout
    print_header()
    
    # Convert form fields to regular dictionary
    form_raw = cgi.FieldStorage()
    form = dict((field, form_raw.getvalue(field)) for field in form_raw.keys())
    
    incremental = form.get("incremental", "").lower() == "true"
    
    if incremental:
        print "{"
            
    command = form.get("command")
    if not command:
        command = default_command(form)
    try:
        if command not in COMMANDS:
            raise ValueError("'%s' is not a permitted command, try these instead: '%s'" % (command, "', '".join(COMMANDS)))
        assert_key("callback", form, IS_IDENT)
        assert_key("encoding", form, IS_IDENT)
        assert_key("indent", form, IS_NUMBER)

        # Here we call the command function:
        result = globals()[command](form)
        result["time"] = time.time() - starttime
        print_object(result, form)
    except:
        import traceback
        exc = sys.exc_info()
        if isinstance(exc[1], CustomTracebackException):
            exc = exc[1].exception
        error = {"ERROR": {"type": exc[0].__name__,
                           "value": str(exc[1])
                           },
                 "time": time.time() - starttime}
        if "debug" in form:
            error["ERROR"]["traceback"] = "".join(traceback.format_exception(*exc)).splitlines()
        print_object(error, form)
    
    if incremental:
        print "}"


################################################################################
# INFO
################################################################################

def info(form):
    """Return information, either about a specific corpus
    or general information about the available corpora.
    """
    if "corpus" in form:
        return corpus_info(form)
    else:
        return general_info(form)


def general_info(form):
    """Return information about the available corpora.
    """
    corpora = runCQP("show corpora;", form)
    version = corpora.next()
    return {"cqp-version": version, "corpora": list(corpora)}


def corpus_info(form):
    """Return information about a specific corpus or corpora.
    """
    assert_key("corpus", form, IS_IDENT, True)
    
    corpora = form.get("corpus")
    if isinstance(corpora, basestring):
        corpora = corpora.split(QUERY_DELIM)
    corpora = sorted(set(corpora))
    
    result = {"corpora": {}}
    total_size = 0
    total_sentences = 0
    
    cmd = []

    for corpus in corpora:
        cmd += ["%s;" % corpus]
        cmd += show_attributes()
        cmd += ["info; .EOL.;"]

    cmd += ["exit;"]

    # call the CQP binary
    lines = runCQP(cmd, form)

    # skip CQP version 
    lines.next()
    
    for corpus in corpora:
        # read attributes
        attrs = read_attributes(lines)

        # corpus information
        info = {}
        
        for line in lines:
            if line == END_OF_LINE: break
            if ":" in line and not line.endswith(":"):
                infokey, infoval = (x.strip() for x in line.split(":", 1))
                info[infokey] = infoval
                if infokey == "Size":
                    total_size += int(infoval)
                elif infokey == "Sentences":
                    total_sentences += int(infoval)

        result["corpora"][corpus] = {"attrs": attrs, "info": info}
    
    result["total_size"] = total_size
    result["total_sentences"] = total_sentences
    
    if "debug" in form:
        result["DEBUG"] = {"cmd": cmd}
    return result


################################################################################
# QUERY
################################################################################

def query(form):
    """Perform a CQP query and return a number of matches.

    Each match contains position information and a list of the words and attributes in the match.

    The required parameters are
     - corpus: the CWB corpus. More than one parameter can be used.
     - cqp: the CQP query string
     - start, end: which result rows that should be returned

    The optional parameters are
     - context: how many words/sentences to the left/right should be returned
       (default '10 words')
     - show: add once for each corpus parameter (positional/strutural/alignment)
       (default only show the 'word' parameter)
     - show_struct: structural annotations for matched region. Multiple parameters possible.
     - within: only search for matches within the given s-attribute (e.g., within a sentence)
       (default: no within)
     - cut: set cutoff threshold to reduce the size of the result
       (default: no cutoff)
     - sort: sort the results by keyword ('keyword'), left or right context ('left'/'right') or random ('random')
       (default: no sorting)
     - incremental: returns the result incrementally instead of all at once
    """
    assert_key("cqp", form, r"", True)
    assert_key("corpus", form, IS_IDENT, True)
    assert_key("start", form, IS_NUMBER, True)
    assert_key("end", form, IS_NUMBER, True)
    #assert_key("context", form, r"^\d+ [\w-]+$")
    assert_key("show", form, IS_IDENT)
    assert_key("show_struct", form, IS_IDENT)
    #assert_key("within", form, IS_IDENT)
    assert_key("cut", form, IS_NUMBER)
    assert_key("sort", form, r"(left|keyword|right|random)")
    assert_key("incremental", form, r"(true|false)")

    ############################################################################
    # First we read all CGI parameters and translate them to CQP
    
    incremental = form.get("incremental", "").lower() == "true"
    
    corpora = form.get("corpus")
    if isinstance(corpora, basestring):
        corpora = corpora.split(QUERY_DELIM)
    corpora = sorted(set(corpora))
    
    check_authentication(corpora)

    shown = form.get("show", [])
    if isinstance(shown, basestring):
        shown = shown.split(QUERY_DELIM)
    shown = set(shown)
    shown.add("word")

    shown_structs = form.get("show_struct", [])
    if isinstance(shown_structs, basestring):
        shown_structs = shown_structs.split(QUERY_DELIM)
    shown_structs = set(shown_structs)
    
    start, end = int(form.get("start")), int(form.get("end"))

    if MAX_KWIC_ROWS and end - start >= MAX_KWIC_ROWS:
        raise ValueError("At most %d KWIC rows can be returned per call." % MAX_KWIC_ROWS)

    cqpextra = {}

    if "within" in form:
        cqpextra["within"] = form.get("within")
    if "cut" in form:
        cqpextra["cut"] = form.get("cut")

    # TODO: Sorting alphabetically, not numerically, leading to wrong order for cqp10 and above
    cqp = [form.get(key).decode("utf-8") for key in sorted(form.keys()) if key.startswith("cqp")]

    # Calculate querydata checksum
    checksum = querydata_checksum(cqp, cqpextra, corpora)

    ns = Namespace()
    ns.total_hits = 0
    statistics = {}
    result = {}
    
    saved_statistics = {}
    saved_total_hits = 0
    saved_hits = form.get("querydata", "")
<<<<<<< HEAD
=======
    
>>>>>>> c648ff84
    if saved_hits or (CACHE_DIR and os.path.exists(os.path.join(CACHE_DIR, checksum))):
        if not saved_hits:
            with open(os.path.join(CACHE_DIR, checksum), "r") as cachefile:
                saved_hits = cachefile.read()
                
        saved_hits = zlib.decompress(saved_hits.replace("\\n", "\n").replace("-", "+").replace("_", "/").decode("base64"))
        saved_crc32, saved_total_hits, stats_temp = saved_hits.split(";", 2)
        checksum = querydata_checksum(cqp, cqpextra, corpora)
        if saved_crc32 == checksum:
            saved_total_hits = int(saved_total_hits)
            for pair in stats_temp.split(";"):
                c, h = pair.split(":")
                saved_statistics[c] = int(h)
        
    ns.start_local = start
    ns.end_local = end
    
    ############################################################################
    # If saved_statistics is available, calculate which corpora need to be queried
    # and then query them in parallel.
    # If saved_statistics is NOT available, query the corpora in serial until we
    # have the needed rows, and then query the remaining corpora in parallel to get
    # number of hits.
    
    if saved_statistics:
        statistics = saved_statistics
        ns.total_hits = sum(saved_statistics.values())
        corpora_hits = which_hits(corpora, saved_statistics, start, end)
        corpora_kwics = {}
        
        ns.progress_count = 0
        
        # If only one corpus, it is faster to not use threads
        if len(corpora_hits) == 1:
            corpus, hits = corpora_hits.items()[0]
            def anti_timeout0(queue):
                result["kwic"], _ = query_and_parse(form, corpus, cqp, cqpextra, shown, shown_structs, hits[0], hits[1])
                queue.put("DONE")
            anti_timeout_loop(anti_timeout0)
        else:
            if incremental:
<<<<<<< HEAD
                print '"progress_corpora": ["%s"],' % '", "'.join(corpora_hits.keys())
=======
                print '"progress_corpora": [%s],' % ('"' + '", "'.join(corpora_hits.keys()) + '"' if corpora_hits.keys() else "")
>>>>>>> c648ff84
            with futures.ThreadPoolExecutor(max_workers=PARALLEL_THREADS) as executor:
                future_query = dict((executor.submit(query_and_parse, form, corpus, cqp, cqpextra, shown, shown_structs, corpora_hits[corpus][0], corpora_hits[corpus][1]), corpus) for corpus in corpora_hits)
                
                def anti_timeout1(queue):
                    for future in futures.as_completed(future_query):
                        corpus = future_query[future]
                        if future.exception() is not None:
                            raise CQPError(future.exception())
                        else:
                            kwic, _ = future.result()
                            corpora_kwics[corpus] = kwic
                            if incremental:
                                queue.put('"progress_%d": {"corpus": "%s", "hits": %d},' % (ns.progress_count, corpus, corpora_hits[corpus][1] - corpora_hits[corpus][0] + 1))
                                ns.progress_count += 1
                    queue.put("DONE")

                anti_timeout_loop(anti_timeout1)

                for corpus in corpora:
                    if corpus in corpora_hits.keys():
                        if result.has_key("kwic"):
                            result["kwic"].extend(corpora_kwics[corpus])
                        else:
                            result["kwic"] = corpora_kwics[corpus]
    else:
        if incremental:
<<<<<<< HEAD
            print '"progress_corpora": ["%s"],' % '", "'.join(corpora)
=======
            print '"progress_corpora": [%s],' % ('"' + '", "'.join(corpora) + '"' if corpora else "")
>>>>>>> c648ff84
        
        ns.progress_count = 0
        ns.rest_corpora = []
        
        def anti_timeout2(queue):
            # Serial until we've got all the requested rows
            for i, corpus in enumerate(corpora):
                           
                if ns.end_local < 0:
                    ns.rest_corpora = corpora[i:]
                    break
                            
                kwic, nr_hits = query_and_parse(form, corpus, cqp, cqpextra, shown, shown_structs, ns.start_local, ns.end_local)
            
                statistics[corpus] = nr_hits
                ns.total_hits += nr_hits
                
                # Calculate which hits from next corpus we need, if any
                ns.start_local = ns.start_local - nr_hits
                ns.end_local = ns.end_local - nr_hits
                if ns.start_local < 0: ns.start_local = 0

                if result.has_key("kwic"):
                    result["kwic"].extend(kwic)
                else:
                    result["kwic"] = kwic
                
                if incremental:
                    queue.put('"progress_%d": {"corpus": "%s", "hits": %d},' % (ns.progress_count, corpus, nr_hits))
                    ns.progress_count += 1
            queue.put("DONE")
                
        anti_timeout_loop(anti_timeout2)
        
        if incremental:
            print_object(result, form)
            result = {}
        
        if ns.rest_corpora:

            if incremental:
                print ",",
            with futures.ThreadPoolExecutor(max_workers=PARALLEL_THREADS) as executor:
                future_query = dict((executor.submit(query_corpus, form, corpus, cqp, cqpextra, shown, shown_structs, 0, 0, True), corpus) for corpus in ns.rest_corpora)
                
                def anti_timeout3(queue):
                    for future in futures.as_completed(future_query):
                        corpus = future_query[future]
                        if future.exception() is not None:
                            raise CQPError(future.exception())
                        else:
                            _, nr_hits, _ = future.result()
                            statistics[corpus] = nr_hits
                            ns.total_hits += nr_hits
                            if incremental:
                                print '"progress_%d": {"corpus": "%s", "hits": %d},' % (ns.progress_count, corpus, nr_hits)
                                ns.progress_count += 1
                    queue.put("DONE")

                anti_timeout_loop(anti_timeout3)

        elif incremental:
            print ",",

    if "debug" in form:
        result["DEBUG"] = {"cqp": cqp}

    result["hits"] = ns.total_hits
    result["corpus_hits"] = statistics
    result["corpus_order"] = corpora
    result["querydata"] = zlib.compress(checksum + ";" + str(ns.total_hits) + ";" + ";".join("%s:%d" % (c, h) for c, h in statistics.iteritems())).encode("base64").replace("+", "-").replace("/", "_")
    
    if CACHE_DIR:
        #cache_filename = md5.new(checksum).hexdigest()
        with open(os.path.join(CACHE_DIR, checksum), "w") as cachefile:
            cachefile.write(result["querydata"])

    return result


def optimize(form):
    assert_key("cqp", form, r"", True)
    
    cqpextra = {}

    if "within" in form:
        cqpextra["within"] = form["within"]
    if "cut" in form:
        cqpextra["cut"] = form["cut"]
    
    cqp = form["cqp"] #[form.get(key).decode("utf-8") for key in sorted(form.keys()) if key.startswith("cqp")]
    result = {"cqp": query_optimize(cqp, cqpextra)}
    return result


def query_optimize(cqp, cqpextra, find_match=True):
    """ Optimizes simple queries with multiple words by converting them to an MU query.
        Optimization only works for queries with at least two tokens, or one token preceded
        by one or more wildcards. The query also must use "within".
        """
    q, rest = parse_cqp(cqp)
    expand = cqpextra.get("within")
    
    leading_wildcards = False
    trailing_wildcards = False
    # Remove leading and trailing wildcards since they will only slow us down
    while q and q[0].startswith("[]"):
        leading_wildcards = True
        del q[0]
    while q and q[-1].startswith("[]"):
        trailing_wildcards = True
        del q[-1]
    
    # Determine if this query may not benefit from optimization
    if len(q) == 0 or (len(q) == 1 and not leading_wildcards) or rest or not expand:
        return make_query(make_cqp(cqp, cqpextra))
    
    cmd = ["MU"]
    wildcards = {}

    for i in range(len(q) - 1):
        if q[i].startswith("[]"):
            n1 = n2 = None
            if q[i] == "[]":
                n1 = n2 = 1
            elif re.search(r"{\s*(\d+)\s*,\s*(\d*)\s*}$", q[i]):
                n = re.search(r"{\s*(\d+)\s*,\s*(\d*)\s*}$", q[i]).groups()
                n1 = int(n[0])
                n2 = int(n[1]) if n[1] else 9999
            elif re.search(r"{\s*(\d*)\s*}$", q[i]):
                n1 = n2 = int(re.search(r"{\s*(\d*)\s*}$", q[i]).groups()[0])
            if not n1 == None:
                wildcards[i] = (n1, n2)
            continue
        elif re.search(r"{.*?}$", q[i]):
            # Repetition for anything other than wildcards can't be optimized
            return make_query(make_cqp(cqp, cqpextra))
        cmd[0] += " (meet %s" % (q[i])

    if re.search(r"{.*?}$", q[-1]):
        # Repetition for anything other than wildcards can't be optimized
        return make_query(make_cqp(cqp, cqpextra))

    cmd[0] += " %s" % q[-1]

    wildcard_range = [1, 1]
    for i in range(len(q) - 2, -1, -1):
        if i in wildcards:
            wildcard_range[0] += wildcards[i][0]
            wildcard_range[1] += wildcards[i][1]
            continue
        elif i + 1 in wildcards:
            if wildcard_range[1] >= 9999:
                cmd[0] += " %s)" % expand
            else:
                cmd[0] += " %d %d)" % (wildcard_range[0], wildcard_range[1])
            wildcard_range = [1, 1]
        else:
            cmd[0] += " 1 1)"

    if find_match:
<<<<<<< HEAD
        cmd[0] += " expand right to %s;" % expand
=======
        # MU searches only highlights the first keyword of each hit. To highlight all keywords we need to
        # do a new non-optimized search within the results, and to be able to do that we first need to expand the rows.
        # Most of the times we only need to expand to the right, except for when leading wildcards are used.
        if leading_wildcards:
            cmd[0] += " expand to %s;" % expand
        else:
            cmd[0] += " expand right to %s;" % expand
>>>>>>> c648ff84
        cmd += ["Last;"]
        cmd += make_query(make_cqp(cqp, cqpextra))
    else:
        cmd[0] += " expand to %s;" % expand

    return cmd

def query_corpus(form, corpus, cqp, cqpextra, shown, shown_structs, start, end, no_results=False, expand_prequeries=True):

    # Optimization
    optimize = True
    
    shown = shown.copy() # To not edit the original
    
    # Context
    defaultcontext = form.get("defaultcontext", "10 words")
    context = form.get("context", {})
    if context:
        if not ":" in context:
            raise ValueError("Malformed value for key 'context'.")
        context = dict(x.split(":") for x in context.split(","))
    context = context.get(corpus, defaultcontext)
    
    # Within
    defaultwithin = form.get("defaultwithin", "")
    within = form.get("within", defaultwithin)
    if within:
        if ":" in within:
            within = dict(x.split(":") for x in within.split(","))
            within = within.get(corpus, defaultwithin)
        cqpextra["within"] = within
    
    # Handle aligned corpora
    if "|" in corpus:
        linked = corpus.split("|")
        cqpnew = []
        for c in cqp:
            cs = c.split("LINKED_CORPUS:")
            c = [cs[0]]
            for d in cs:
                linked_corpora, link_cqp = d.split(None, 1)
                if linked[1] in linked_corpora.split("|"):
                    c.append("%s %s" % (linked[1], link_cqp))
            cqpnew.append("".join(c).rstrip(": "))
        cqp = cqpnew
        corpus = linked[0]
        shown.add(linked[1].lower())

    # Sorting
    sort = form.get("sort")
    if sort == "left":
        sortcmd = ["sort by word on match[-1] .. match[-3];"]
    elif sort == "keyword":
        sortcmd = ["sort by word;"]
    elif sort == "right":
        sortcmd = ["sort by word on matchend[1] .. matchend[3];"]
    elif sort == "random":
        random_seed = form.get("random_seed", "")
        sortcmd = ["sort randomize %s;" % random_seed]
    else:
        sortcmd = []

    # Build the CQP query
    cmd = ["%s;" % corpus]
    # This prints the attributes and their relative order:
    cmd += show_attributes()
    for i, c in enumerate(cqp):
        cqpextra_temp = cqpextra.copy()
        pre_query = i+1 < len(cqp)
        
        if pre_query and expand_prequeries:
            cqpextra_temp["expand"] = "to " + cqpextra["within"]
        
        if optimize:
            cmd += query_optimize(c, cqpextra_temp, find_match=(not pre_query))
        else:
            cmd += make_query(make_cqp(c, cqpextra_temp))
        
        if pre_query:
            cmd += ["Last;"]
    # This prints the size of the query (i.e., the number of results):
    cmd += ["size Last;"]
    if not no_results:
        cmd += ["show +%s;" % " +".join(shown)]
        cmd += ["set Context %s;" % context]
        cmd += ["set LeftKWICDelim '%s '; set RightKWICDelim ' %s';" % (LEFT_DELIM, RIGHT_DELIM)]
        if shown_structs:
            cmd += ["set PrintStructures '%s';" % ", ".join(shown_structs)]
        cmd += sortcmd
        # This prints the result rows:
        cmd += ["cat Last %s %s;" % (start, end)]
    cmd += ["exit;"]

    ######################################################################
    # Then we call the CQP binary, and read the results

    lines = runCQP(cmd, form, attr_ignore=True)

    # Skip the CQP version
    lines.next()
    
    # Read the attributes and their relative order 
    attrs = read_attributes(lines)
    
    # Read the size of the query, i.e., the number of results
    nr_hits = int(lines.next())
    
    return (lines, nr_hits, attrs)


def query_parse_lines(corpus, lines, attrs, shown, shown_structs):
    ######################################################################
    # Now we create the concordance (kwic = keywords in context)
    # from the remaining lines

    # Filter out unavailable attributes
    p_attrs = [attr for attr in attrs["p"] if attr in shown]
    nr_splits = len(p_attrs) - 1
    s_attrs = set(attr for attr in attrs["s"] if attr in shown)
    ls_attrs = set(attr for attr in attrs["s"] if attr in shown_structs)
    #a_attrs = set(attr for attr in attrs["a"] if attr in shown)

    kwic = []
    for line in lines:
        linestructs = {}
        match = {}

        header, line = line.split(":", 1)
        if header[:3] == "-->":
            # For aligned corpora, every other line is the aligned result
            aligned = header[3:]
        else:
            # This is the result row for the query corpus
            aligned = None
            match["position"] = int(header)

        # Handle PrintStructures
        if ls_attrs and not aligned:
            lineattr, line = line.rsplit(":  ", 1)
            lineattrs = lineattr[2:-1].split("><")
            
            # Handle "><" in attribute values
            if not len(lineattrs) == len(ls_attrs):
                new_lineattrs = []
                for la in lineattrs:
                    if not la.split(" ", 1)[0] in ls_attrs:
                        new_lineattrs[-1] += "><" + la
                    else:
                        new_lineattrs.append(la)
                lineattrs = new_lineattrs
            
            for s in lineattrs:
                if s in ls_attrs:
                    s_key = s
                    s_val = None
                else:
                    s_key, s_val = s.split(" ", 1)

                linestructs[s_key] = s_val

        words = line.split()
        tokens = []
        n = 0
        structs = defaultdict(list)
        struct = None

        for word in words:
        
            if struct:
                # Structural attrs can be split in the middle (<s_n 123>),
                # so we need to finish the structure here
                struct_id, word = word.split(">", 1)
                structs["open"].append(struct + " " + struct_id)
                struct = None

            # We use special delimiters to see when we enter and leave the match region
            if word == LEFT_DELIM:
                match["start"] = n
                continue
            elif word == RIGHT_DELIM:
                match["end"] = n
                continue

            # We read all structural attributes that are opening (from the left)
            while word[0] == "<":
                if word[1:] in s_attrs:
                    # If we stopped in the middle of a struct (<s_n 123>),
                    # we need to continue with the next word
                    struct = word[1:]
                    break
                elif ">" in word and word[1:word.find(">")] in s_attrs:
                    # This is for s-attrs that have no arguments (<s>)
                    struct, word = word[1:].split(">", 1)
                    structs["open"].append(struct)
                    struct = None
                else:
                    # What we've found is not a structural attribute
                    break

            if struct:
                # If we stopped in the middle of a struct (<s_n 123>),
                # we need to continue with the next word
                continue

            # Now we read all s-attrs that are closing (from the right)
            while word[-1] == ">" and "</" in word:
                tempword, struct = word[:-1].rsplit("</", 1)
                if not tempword or struct not in s_attrs:
                    struct = None
                    break
                elif struct in s_attrs:
                    word = tempword
                    structs["close"].insert(0, struct)
                    struct = None

            # What's left is the word with its p-attrs
            values = word.rsplit("/", nr_splits)
            token = dict((attr, translate_undef(val)) for (attr, val) in zip(p_attrs, values))
            if structs:
                token["structs"] = structs
                structs = defaultdict(list)
            tokens.append(token)

            n += 1

        if aligned:
            # If this was an aligned row, we add it to the previous kwic row
            if words != ["(no", "alignment", "found)"]:
                kwic[-1].setdefault("aligned", {})[aligned] = tokens
        else:
            if not "start" in match:
                # TODO: CQP bug - CQP can't handle too long sentences, skipping
                continue
            # Otherwise we add a new kwic row
            kwic_row = {"corpus": corpus, "match": match}
            if linestructs:
                kwic_row["structs"] = linestructs
            kwic_row["tokens"] = tokens
            kwic.append(kwic_row)

    return kwic

<<<<<<< HEAD

def query_and_parse(form, corpus, cqp, cqpextra, shown, shown_structs, start, end, no_results=False):
    lines, nr_hits, attrs = query_corpus(form, corpus, cqp, cqpextra, shown, shown_structs, start, end, no_results)
    kwic = query_parse_lines(corpus, lines, attrs, shown, shown_structs)
    return kwic, nr_hits
    

=======

def query_and_parse(form, corpus, cqp, cqpextra, shown, shown_structs, start, end, no_results=False):
    lines, nr_hits, attrs = query_corpus(form, corpus, cqp, cqpextra, shown, shown_structs, start, end, no_results)
    kwic = query_parse_lines(corpus, lines, attrs, shown, shown_structs)
    return kwic, nr_hits
    

>>>>>>> c648ff84
def which_hits(corpora, stats, start, end):
    corpus_hits = {}
    for corpus in corpora:
        hits = stats[corpus]
        if hits > start:
            corpus_hits[corpus] = (start, min(hits - 1, end))
        
        start -= hits
        end -= hits
        if start < 0: start = 0
        if end < 0: break
    
    return corpus_hits


################################################################################
# COUNT
################################################################################

def count(form):
    """Perform a CQP query and return a count of the given words/attrs.

    The required parameters are
     - corpus: the CWB corpus
     - cqp: the CQP query string
     - groupby: add once for each corpus positional or structural attribute

    The optional parameters are
     - within: only search for matches within the given s-attribute (e.g., within a sentence)
       (default: no within)
     - cut: set cutoff threshold to reduce the size of the result
       (default: no cutoff)
     - ignore_case: changes all values of the selected attribute to lower case
     - incremental: incrementally report the progress while executing
       (default: false)
    """
    assert_key("cqp", form, r"", True)
    assert_key("corpus", form, IS_IDENT, True)
    assert_key("groupby", form, IS_IDENT, True)
    assert_key("cut", form, IS_NUMBER)
    assert_key("ignore_case", form, IS_IDENT)
    assert_key("incremental", form, r"(true|false)")
    
    incremental = form.get("incremental", "").lower() == "true"

    corpora = form.get("corpus")
    if isinstance(corpora, basestring):
        corpora = corpora.split(QUERY_DELIM)
    corpora = set(corpora)
    
    check_authentication(corpora)
    
    groupby = form.get("groupby")
    if isinstance(groupby, basestring):
        groupby = groupby.split(QUERY_DELIM)
    
    ignore_case = form.get("ignore_case", [])
    if isinstance(ignore_case, basestring):
        ignore_case = ignore_case.split(QUERY_DELIM)
    ignore_case = set(ignore_case)
    
    start = int(form.get("start", 0))
    end = int(form.get("end", -1))
    
    split = form.get("split", "")
    if isinstance(split, basestring):
        split = split.split(QUERY_DELIM)
    
    strippointer = form.get("strippointer", "")
    if isinstance(strippointer, basestring):
        strippointer = strippointer.split(QUERY_DELIM)
    
    cqp = [form.get(key).decode("utf-8") for key in sorted(form.keys()) if key.startswith("cqp")]
    expand_prequeries = not form.get("expand_prequeries", "").lower() == "false"

    result = {"corpora": {}}
    total_stats = {"absolute": defaultdict(int),
                   "relative": defaultdict(float),
                   "sums": {"absolute": 0, "relative": 0.0}}
    
    ns = Namespace() # To make variables writable from nested functions
    ns.total_size = 0
    ns.total_hits = 0
    
    # TODO: we could use cwb-scan-corpus for counting:
    #   cwb-scan-corpus -q SUC2 '?word=/^en$/c' 'pos' 'pos+1' | sort -n -r
    # it's efficient, but more limited (no support for structural attributes)

    ns.progress_count = 0
    if incremental:
        print '"progress_corpora": [%s],' % ('"' + '", "'.join(corpora) + '"' if corpora else "")

    with futures.ThreadPoolExecutor(max_workers=PARALLEL_THREADS) as executor:
        future_query = dict((executor.submit(count_query_worker, corpus, cqp, groupby, ignore_case, form, expand_prequeries), corpus) for corpus in corpora)
        
        def anti_timeout(queue):

            for future in futures.as_completed(future_query):
                corpus = future_query[future]
                if future.exception() is not None:
                    raise CQPError(future.exception())
                else:
                    lines, nr_hits, corpus_size = future.result()

                    ns.total_size += corpus_size
                    corpus_stats = {"absolute": defaultdict(int),
                                    "relative": defaultdict(float),
                                    "sums": {"absolute": 0, "relative": 0.0}}
                    
                    for line in lines:
                        count, ngram = line.lstrip().split(" ", 1)
                        
                        if len(groupby) > 1:
                            ngram_groups = ngram.split("\t")
                        else:
                            ngram_groups = [ngram]
                        
                        cross = [[]]
                        
                        for i, ngram in enumerate(ngram_groups):
                            # Split value sets and treat each value as a hit
                            if groupby[i] in split and ngram.startswith("|") and ngram.endswith("|"):
                                ngrams = [x for x in ngram.split("|") if x]
                            else:
                                ngrams = [ngram]
                            
                            # Remove multi word pointers
                            if groupby[i] in strippointer:
                                for i in range(len(ngrams)):
                                    if ":" in ngrams[i]:
                                        ngramtemp, pointer = ngrams[i].rsplit(":", 1)
                                        if pointer.isnumeric():
                                            ngrams[i] = ngramtemp

                            cross = [x + [y] for x in cross for y in ngrams]
                                                        
                        for ngram in cross:
                            ngram = "/".join(ngram)
                            corpus_stats["absolute"][ngram] += int(count)
                            corpus_stats["relative"][ngram] += int(count) / float(corpus_size) * 1000000
                            corpus_stats["sums"]["absolute"] += int(count)
                            corpus_stats["sums"]["relative"] += int(count) / float(corpus_size) * 1000000
                            total_stats["absolute"][ngram]  += int(count)
                            total_stats["sums"]["absolute"] += int(count)
                
                    result["corpora"][corpus] = corpus_stats
                    
                    if incremental:
                        queue.put('"progress_%d": "%s",' % (ns.progress_count, corpus))
                        ns.progress_count += 1
                        ns.total_hits += nr_hits
                        if ns.total_hits > 1000000:
                            queue.put('"warning": "Over 1000000 hits!",')
            queue.put("DONE")

        anti_timeout_loop(anti_timeout)

    result["count"] = len(total_stats["absolute"])

    if end > -1 and (start > 0 or len(total_stats["absolute"]) > (end - start) + 1):
        total_absolute = sorted(total_stats["absolute"].iteritems(), key=lambda x: x[1], reverse=True)[start:end+1]
        new_corpora = {}
        for ngram, count in total_absolute:
            total_stats["relative"][ngram] = count / float(ns.total_size) * 1000000
                    
            for corpus in corpora:
                new_corpora.setdefault(corpus, {"absolute": {}, "relative": {}, "sums": result["corpora"][corpus]["sums"]})
                if ngram in result["corpora"][corpus]["absolute"]:
                    new_corpora[corpus]["absolute"][ngram] = result["corpora"][corpus]["absolute"][ngram]
                if ngram in result["corpora"][corpus]["relative"]:
                    new_corpora[corpus]["relative"][ngram] = result["corpora"][corpus]["relative"][ngram]
        
        result["corpora"] = new_corpora
        total_stats["absolute"] = dict(total_absolute)
    else:
        for ngram, count in total_stats["absolute"].iteritems():
            total_stats["relative"][ngram] = count / float(ns.total_size) * 1000000
    
    total_stats["sums"]["relative"] = total_stats["sums"]["absolute"] / float(ns.total_size) * 1000000 if ns.total_size > 0 else 0.0
    result["total"] = total_stats
    
    if "debug" in form:
        result["DEBUG"] = {"cqp": cqp}
        
    return result


def count_time(form):
    """
    """
    assert_key("cqp", form, r"", True)
    assert_key("corpus", form, IS_IDENT, True)
    assert_key("cut", form, IS_NUMBER)
    assert_key("incremental", form, r"(true|false)")
    
    incremental = form.get("incremental", "").lower() == "true"

    corpora = form.get("corpus")
    if isinstance(corpora, basestring):
        corpora = corpora.split(QUERY_DELIM)
    corpora = set(corpora)
    
    check_authentication(corpora)
    
    cqp = [form.get(key).decode("utf-8") for key in sorted(form.keys()) if key.startswith("cqp")]
    subcqp = [form.get(key).decode("utf-8") for key in sorted(form.keys()) if key.startswith("subcqp")]
    if subcqp:
        cqp.append(subcqp)
    granularity = form.get("granularity", "y").lower()
    groupby = ["text_datefrom", "text_dateto"]

    result = {"corpora": {}}
    corpora_sizes = {}
    
    ns = Namespace()
    total_rows = [[] for i in range(len(subcqp))] + [[]]
    ns.total_size = 0
    
    ns.progress_count = 0
    if incremental:
<<<<<<< HEAD
        print '"progress_corpora": ["%s"],' % '", "'.join(corpora)
=======
        print '"progress_corpora": [%s],' % ('"' + '", "'.join(corpora) + '"' if corpora else "")
>>>>>>> c648ff84

    with futures.ThreadPoolExecutor(max_workers=PARALLEL_THREADS) as executor:
        future_query = dict((executor.submit(count_query_worker, corpus, cqp, groupby, [], form), corpus) for corpus in corpora)
        
        def anti_timeout(queue):
            for future in futures.as_completed(future_query):
                corpus = future_query[future]
                if future.exception() is not None:
                    if not "Can't find attribute ``text_datefrom''" in future.exception().message:
                        raise CQPError(future.exception())
                else:
                    lines, _, corpus_size = future.result()

                    corpora_sizes[corpus] = corpus_size
                    ns.total_size += corpus_size
                    
                    query_no = 0
                    for line in lines:
                        if line == END_OF_LINE:
                            query_no += 1
                            continue
                        count, values = line.lstrip().split(" ", 1)
                        values = values.strip(" ")
                        datefrom, dateto = values.split("\t")
                        # Only use the date from the first token
                        datefrom = datefrom.split(" ")[0]
                        dateto = dateto.split(" ")[0]
                        total_rows[query_no].append((corpus, datefrom, dateto, int(count)))
                    
                    if incremental:
                        queue.put('"progress_%d": "%s",' % (ns.progress_count, corpus))
                        ns.progress_count += 1
            queue.put("DONE")
        
        anti_timeout_loop(anti_timeout)

    corpus_timedata = timespan({"corpus": list(corpora), "granularity": granularity})
    corpus_timedata_combined = timespan({"corpus": list(corpora), "granularity": granularity, "combined": "true"})
    search_timedata = []
    search_timedata_combined = []
    for total_row in total_rows:
        search_timedata.append(timespan_calculator(total_row, granularity=granularity))
        search_timedata_combined.append(timespan_calculator(total_row, granularity=granularity, combined=True))
    
    for corpus in corpora:
                
        corpus_stats = [{"absolute": defaultdict(int),
                        "relative": defaultdict(float),
                        "sums": {"absolute": 0, "relative": 0.0}} for i in range(len(subcqp) + 1)]
        
        for i, s in enumerate(search_timedata):
            for line in s.get(corpus, {}).iteritems():
                date, count = line
                corpus_date_size = float(corpus_timedata[corpus][date])
                corpus_stats[i]["absolute"][date] += count
                corpus_stats[i]["relative"][date] += (count / corpus_date_size * 1000000) if corpus_date_size else 0
                corpus_stats[i]["sums"]["absolute"] += count
                corpus_stats[i]["sums"]["relative"] += (count / corpus_date_size * 1000000) if corpus_date_size else 0
            
            if subcqp and i > 0:
                corpus_stats[i]["cqp"] = subcqp[i - 1]
            
        result["corpora"][corpus] = corpus_stats if len(corpus_stats) > 1 else corpus_stats[0]

    total_stats = [{"absolute": defaultdict(int),
                    "relative": defaultdict(float),
                    "sums": {"absolute": 0, "relative": 0.0}} for i in range(len(subcqp) + 1)]

    for i, s in enumerate(search_timedata_combined):
        if s:
            for line in s["combined"].iteritems():
                date, count = line
                combined_date_size = float(corpus_timedata_combined["combined"][date])
                total_stats[i]["absolute"][date] += count
                total_stats[i]["relative"][date] += (count / combined_date_size * 1000000) if combined_date_size else 0
                total_stats[i]["sums"]["absolute"] += count

        total_stats[i]["sums"]["relative"] = total_stats[i]["sums"]["absolute"] / float(ns.total_size) * 1000000 if ns.total_size > 0 else 0.0
        if subcqp and i > 0:
            total_stats[i]["cqp"] = subcqp[i - 1]

    result["combined"] = total_stats if len(total_stats) > 1 else total_stats[0]
    
    if "debug" in form:
        result["DEBUG"] = {"cqp": cqp}
        
    return result


def count_query_worker(corpus, cqp, groupby, ignore_case, form, expand_prequeries=True):

    optimize = True
    cqpextra = {}
    
    if "cut" in form:
        cqpextra["cut"] = form.get("cut")

    # Within
    defaultwithin = form.get("defaultwithin", "")
    within = form.get("within", defaultwithin)
    if within:
        if ":" in within:
            within = dict(x.split(":") for x in within.split(","))
            within = within.get(corpus, defaultwithin)
        cqpextra["within"] = within

    subcqp = None
    if isinstance(cqp[-1], list):
        subcqp = cqp[-1]
        cqp = cqp[:-1]

    cmd = ["%s;" % corpus]
    for i, c in enumerate(cqp):
        cqpextra_temp = cqpextra.copy()
        pre_query = i+1 < len(cqp)
        
        if pre_query and expand_prequeries:
            cqpextra_temp["expand"] = "to " + cqpextra["within"]
        
        if optimize:
            cmd += query_optimize(c, cqpextra_temp, find_match=(not pre_query))
        else:
            cmd += make_query(make_cqp(c, cqpextra_temp))
        
        if pre_query:
            cmd += ["Last;"]
    
    cmd += ["size Last;"]
    cmd += ["info; .EOL.;"]
    
    cmd += ["""tabulate Last %s > "| sort | uniq -c | sort -nr";""" % ", ".join("match .. matchend %s%s" % (g, " %c" if g in ignore_case else "") for g in groupby)]
    
    if subcqp:
        cmd += ["mainresult=Last;"]
        if "expand" in cqpextra_temp:
            del cqpextra_temp["expand"]
        for c in subcqp:
            cmd += [".EOL.;"]
            cmd += ["mainresult;"]
            cmd += query_optimize(c, cqpextra_temp, find_match=True)
            cmd += ["""tabulate Last %s > "| sort | uniq -c | sort -nr";""" % ", ".join("match .. matchend %s" % g for g in groupby)]

    #else:
        
    cmd += ["exit;"]
    
    lines = runCQP(cmd, form)

    # skip CQP version
    lines.next()

    # size of the query result
    nr_hits = int(lines.next())

    # Get corpus size
    for line in lines:
        if line.startswith("Size:"):
            _, corpus_size = line.split(":")
            corpus_size = int(corpus_size.strip())
        elif line == END_OF_LINE:
            break

    return lines, nr_hits, corpus_size


def loglike(form):

    import math

    def expected(total, wordtotal, sumtotal):
        """ The expected is that the words are uniformely distributed over the corpora. """
        return wordtotal * (float(total) / sumtotal)

    def compute_loglike((wf1, tot1), (wf2, tot2)):
        """ Computes log-likelihood for a single pair. """
        e1 = expected(tot1, wf1 + wf2, tot1 + tot2)
        e2 = expected(tot2, wf1 + wf2, tot1 + tot2)
        (l1, l2) = (0, 0)
        if wf1 > 0: l1 = wf1 * math.log(wf1 / e1)
        if wf2 > 0: l2 = wf2 * math.log(wf2 / e2)
        loglike = 2 * (l1 + l2)
        return round(loglike, 2)

    def critical(val):
        # 95th percentile; 5% level; p < 0.05; critical value = 3.84
        # 99th percentile; 1% level; p < 0.01; critical value = 6.63
        # 99.9th percentile; 0.1% level; p < 0.001; critical value = 10.83
        # 99.99th percentile; 0.01% level; p < 0.0001; critical value = 15.13
        return val > 15.13

    def select(w, ls):
<<<<<<< HEAD
        """ Splittar annoteringar på | och returnerar som lista. Om annotering saknas, returnerar ordet i stället. """
=======
        """ Splits annotations on | and returns as list. If annotation is missing, returns the word instead. """
>>>>>>> c648ff84
        #    for c in w:
        #        if not (c.isalpha() or (len(w) > 1 and c in '-:')):
        #            return []
        xs = [l for l in ls.split('|') if len(l) > 0]
        return xs or [w]
<<<<<<< HEAD
        
    def wf_frequencies(texts):
        freqs = []
        for (name, text) in texts:
            d = defaultdict(int) # Lemgram-frekvens
            tc = 0 # Totalt antal token
            for w in [r for s in text for (w, a) in s for r in select(w, a['lex'])]:
                tc += 1
                d[w] += 1
            freqs.append((name, d, tc))
        return freqs

    def reference_material(filename):
        d = defaultdict(int)
        tot = 0
        with codecs.open(filename, encoding='utf8') as f:
            for l in f:
                (wf, msd, lemgram, comp, af, rf)  = l[:-1].split('\t')
                for l in select(wf, lemgram):
                    tot += int(af) # Totalt antal token
                    d[l] += int(af) # Lemgram-frekvens
        return (d, tot)

    def compute_list(d1, tot1, ref, reftot):
        """ Computes log-likelyhood for lists. """
        result = []
        for (w, wf1) in d1.iteritems():
            ll = compute_loglike((wf1, tot1), (ref[w], reftot))
            result.append((ll, w))
        result.sort(reverse=True)
        return result

    def compute_ll_stats(ll_list, count):
        """ Räknar ut max, min, medel, samt sorterar ut icke-godkända ord. """
        tot   = len(ll_list)
        words = ll_list[0:count]
        nums  = [ll for (ll, _) in ll_list]
        return (
            words,
            round(sum(nums) / float(tot), 2),
            min(nums),
            max(nums)
            )

    assert_key("cqp", form, r"", True)
    assert_key("set1", form, r"", True)
    assert_key("set2", form, r"", True)
    assert_key("groupby", form, IS_IDENT, True)
    assert_key("ignore_case", form, IS_IDENT)
    assert_key("max", form, IS_NUMBER, False)
    
    #corpora = form.get("corpus")
    #if isinstance(corpora, basestring):
    #    corpora = corpora.split(QUERY_DELIM)
    #corpora = set(corpora)
    
    set1 = form.get("set1")
    if isinstance(set1, basestring):
        set1 = set1.split(QUERY_DELIM)
    set1 = set(set1)
    set2 = form.get("set2")
    if isinstance(set2, basestring):
        set2 = set2.split(QUERY_DELIM)
    set2 = set(set2)
    
    corpora = set1.union(set2)
    check_authentication(corpora)
    form["corpus"] = ",".join(corpora)
    
    maxresults = int(form.get("max", 15))
    
    sizes = corpus_info({"corpus": form["corpus"]})
    
    count_result = count(form)
    
    sets = [{"total": 0, "freq": defaultdict(int)}, {"total": 0, "freq": defaultdict(int)}]
    for i, cset in enumerate((set1, set2)):
        for corpus in cset:
            sets[i]["total"] += int(sizes["corpora"][corpus]["info"]["Size"])
            if len(cset) == 1:
                sets[i]["freq"] = count_result["corpora"][corpus]["absolute"]
            else:
                for w, f in count_result["corpora"][corpus]["absolute"].iteritems():
                    sets[i]["freq"][w] += f
   
    ll_list = compute_list(sets[0]["freq"], sets[0]["total"], sets[1]["freq"], sets[1]["total"])
    (ws, avg, mi, ma) = compute_ll_stats(ll_list, maxresults)
    
    result = {"loglike": {}, "average": avg}

    for (ll, w) in ws:
        change = 1 if (sets[0]["freq"][w] / (sets[0]["total"] * 1.0)) < (sets[1]["freq"][w] / (sets[1]["total"] * 1.0)) else -1
        result["loglike"][w] = (ll * change)
=======
        
    def wf_frequencies(texts):
        freqs = []
        for (name, text) in texts:
            d = defaultdict(int) # Lemgram-frekvens
            tc = 0 # Totalt antal token
            for w in [r for s in text for (w, a) in s for r in select(w, a['lex'])]:
                tc += 1
                d[w] += 1
            freqs.append((name, d, tc))
        return freqs

    def reference_material(filename):
        d = defaultdict(int)
        tot = 0
        with codecs.open(filename, encoding='utf8') as f:
            for l in f:
                (wf, msd, lemgram, comp, af, rf)  = l[:-1].split('\t')
                for l in select(wf, lemgram):
                    tot += int(af) # Totalt antal token
                    d[l] += int(af) # Lemgram-frekvens
        return (d, tot)

    def compute_list(d1, tot1, ref, reftot):
        """ Computes log-likelyhood for lists. """
        result = []
        all_w = set(d1.keys()).union(set(ref.keys()))
        for w in all_w:
            ll = compute_loglike((d1[w], tot1), (ref[w], reftot))
            result.append((ll, w))
        result.sort(reverse=True)
        return result

    def compute_ll_stats(ll_list, count):
        """ Calculates max, min, average, and truncates word list. """
        tot   = len(ll_list)
        words = ll_list[0:count] if count else ll_list
        nums  = [ll for (ll, _) in ll_list]
        return (
            words,
            round(sum(nums) / float(tot), 2),
            min(nums),
            max(nums)
            )

    assert_key("set1_cqp", form, r"", True)
    assert_key("set2_cqp", form, r"", True)
    assert_key("set1_corpus", form, r"", True)
    assert_key("set2_corpus", form, r"", True)
    assert_key("groupby", form, IS_IDENT, True)
    assert_key("ignore_case", form, IS_IDENT)
    assert_key("max", form, IS_NUMBER, False)
    
    maxresults = int(form.get("max", 15))
    
    set1 = form.get("set1_corpus")
    if isinstance(set1, basestring):
        set1 = set1.split(QUERY_DELIM)
    set1 = set(set1)
    set2 = form.get("set2_corpus")
    if isinstance(set2, basestring):
        set2 = set2.split(QUERY_DELIM)
    set2 = set(set2)
    
    corpora = set1.union(set2)
    check_authentication(corpora)
    
    same_cqp = form.get("set1_cqp") == form.get("set2_cqp")
    
    # If same CQP for both sets, handle as one query for better performance
    if same_cqp:
        form["cqp"] = form.get("set1_cqp")
        form["corpus"] = ",".join(corpora)
        count_result = count(form)
        
        sets = [{"total": 0, "freq": defaultdict(int)}, {"total": 0, "freq": defaultdict(int)}]
        for i, cset in enumerate((set1, set2)):
            for corpus in cset:
                sets[i]["total"] += count_result["corpora"][corpus]["sums"]["absolute"]
                if len(cset) == 1:
                    sets[i]["freq"] = count_result["corpora"][corpus]["absolute"]
                else:
                    for w, f in count_result["corpora"][corpus]["absolute"].iteritems():
                        sets[i]["freq"][w] += f
        
    else:
        form1, form2 = form.copy(), form.copy()
        form1["corpus"] = ",".join(set1)
        form1["cqp"] = form.get("set1_cqp")
        form2["corpus"] = ",".join(set2)
        form2["cqp"] = form.get("set2_cqp")
        count_result = [count(form1), count(form2)]
    
        sets = [{}, {}]
        for i, cset in enumerate((set1, set2)):
            count_result_temp = count_result if same_cqp else count_result[i]
            sets[i]["total"] = count_result_temp["total"]["sums"]["absolute"]
            sets[i]["freq"] = count_result_temp["total"]["absolute"]
    
    ll_list = compute_list(sets[0]["freq"], sets[0]["total"], sets[1]["freq"], sets[1]["total"])
    (ws, avg, mi, ma) = compute_ll_stats(ll_list, maxresults)
    
    result = {"loglike": {}, "average": avg, "set1": {}, "set2": {}}

    for (ll, w) in ws:
        change = 1 if (sets[0]["freq"][w] / (sets[0]["total"] * 1.0)) < (sets[1]["freq"][w] / (sets[1]["total"] * 1.0)) else -1
        if ll > 0:
            result["loglike"][w] = (ll * change)
            result["set1"][w] = sets[0]["freq"][w]
            result["set2"][w] = sets[1]["freq"][w]
>>>>>>> c648ff84

    return result


################################################################################
# LEMGRAM_COUNT
################################################################################

def lemgram_count(form):
    """Returns lemgram statistics per corpus.

    The required parameters are
     - lemgram: list of lemgrams

    The optional parameters are
     - corpus: the CWB corpus/corpora
       (default: all corpora)
     - count: what to count (lemgram/prefix/suffix)
       (default: lemgram)
    """

    assert_key("lemgram", form, r"", True)
    assert_key("corpus", form, IS_IDENT)
    assert_key("count", form, r"(lemgram|prefix|suffix)")
    
    corpora = form.get("corpus")
    if isinstance(corpora, basestring):
        corpora = corpora.split(QUERY_DELIM)
    corpora = set(corpora) if corpora else set()
    
    check_authentication(corpora)
    
    lemgram = form.get("lemgram")
    if isinstance(lemgram, basestring):
        lemgram = lemgram.split(QUERY_DELIM)
    lemgram = set(lemgram)
    
    count = form.get("count", "lemgram")
    if isinstance(count, basestring):
        count = count.split(QUERY_DELIM)
    count = set(count)
       
    counts = {"lemgram": "freq",
              "prefix": "freq_prefix",
              "suffix": "freq_suffix"}
    
    sums = " + ".join("SUM(%s)" % counts[c] for c in count)
    
    conn = MySQLdb.connect(host = "localhost",
                           user = DBUSER,
                           passwd = DBPASSWORD,
                           db = DBNAME,
                           use_unicode = True,
                           charset = "utf8")
    cursor = conn.cursor()
    
    lemgram_sql = " lemgram IN (%s)" % "%s" % ", ".join(conn.escape(l).decode("utf-8") for l in lemgram)
    corpora_sql = " AND corpus IN (%s)" % ", ".join("%s" % conn.escape(c) for c in corpora) if corpora else ""
    
    sql = "SELECT lemgram, " + sums + " FROM lemgram_index WHERE" + lemgram_sql + corpora_sql + " GROUP BY lemgram COLLATE utf8_bin;"
    
    result = {}
    cursor.execute(sql)

    for row in cursor:
        # We need this check here, since a search for "hår" also returns "här" and "har".
        if row[0].encode("utf-8") in lemgram and int(row[1]) > 0:
            result[row[0]] = int(row[1])
    
    return result


################################################################################
# TIMESPAN
################################################################################

def timespan(form):
    """Calculates timespan information for corpora.
    The time information is retrieved from the database.

    The required parameters are
     - corpus: the CWB corpus/corpora

    The optional parameters are
     - granularity: granularity of result (y = year, m = month, d = day)
       (default: year)
     - spans: if set to true, gives results as spans instead of points
       (default: points)
     - combined: combine results
       (default: results per corpus)
    """
    
    assert_key("corpus", form, IS_IDENT, True)
    assert_key("granularity", form, r"[ymdYMD]")
    assert_key("spans", form, r"(true|false)")
    assert_key("combined", form, r"(true|false)")
    
    corpora = form.get("corpus")
    if isinstance(corpora, basestring):
        corpora = corpora.split(QUERY_DELIM)
    corpora = set(corpora)
    
    #check_authentication(corpora)

    granularity = form.get("granularity", "y").lower()
    spans = (form.get("spans", "").lower() == "true")
    combined = (form.get("combined", "").lower() == "true")
    
    conn = MySQLdb.connect(host = "localhost",
                           user = DBUSER,
                           passwd = DBPASSWORD,
                           db = DBNAME,
                           use_unicode = True,
                           charset = "utf8")
    cursor = conn.cursor()
    
    corpora_sql = "(%s)" % ", ".join("%s" % conn.escape(c) for c in corpora)
    sql = "SELECT corpus, datefrom, dateto, tokens FROM timespans WHERE corpus IN " + corpora_sql + ";"
    cursor.execute(sql)
    
    return timespan_calculator(cursor, granularity, spans, combined)


def timespan_calculator(timedata, granularity="y", spans=False, combined=False):
    """Calculates timespan information for corpora.

    The required parameters are
     - corpus: the CWB corpus/corpora

    The optional parameters are
     - granularity: granularity of result (y = year, m = month, d = day)
       (default: year)
     - spans: give results as spans instead of points
       (default: points)
     - combined: combine results
       (default: results per corpus)
    """
    
    import datetime
    from dateutil.relativedelta import relativedelta

    def strftime(dt, fmt):
        """Python datetime.strftime < 1900 workaround, taken from https://gist.github.com/2000837"""

        TEMPYEAR = 9996 # We need to use a leap year to support feb 29th

        if dt.year < 1900:
            # create a copy of this datetime, just in case, then set the year to
            # something acceptable, then replace that year in the resulting string
            tmp_dt = datetime.datetime(TEMPYEAR, dt.month, dt.day,
                                      dt.hour, dt.minute,
                                      dt.second, dt.microsecond,
                                      dt.tzinfo)
            
            tmp_fmt = fmt
            tmp_fmt = re.sub('(?<!%)((?:%%)*)(%y)', '\\1\x11\x11', tmp_fmt, re.U)
            tmp_fmt = re.sub('(?<!%)((?:%%)*)(%Y)', '\\1\x12\x12\x12\x12', tmp_fmt, re.U)
            tmp_fmt = tmp_fmt.replace(str(TEMPYEAR), '\x13\x13\x13\x13')
            tmp_fmt = tmp_fmt.replace(str(TEMPYEAR)[-2:], '\x14\x14')
            
            result = tmp_dt.strftime(tmp_fmt)
            
            if '%c' in fmt:
                # local datetime format - uses full year but hard for us to guess where.
                result = result.replace(str(TEMPYEAR), str(dt.year))
            
            result = result.replace('\x11\x11', str(dt.year)[-2:])
            result = result.replace('\x12\x12\x12\x12', str(dt.year))
            result = result.replace('\x13\x13\x13\x13', str(TEMPYEAR))
            result = result.replace('\x14\x14', str(TEMPYEAR)[-2:])
                
            return result
            
        else:
            return dt.strftime(fmt)

    def plusminusone(date, value, df, negative=False):
        date = "0" + date if len(date) % 2 else date # Handle years with three digits
        d = datetime.datetime.strptime(date, df)
        if negative:
            d = d - value
        else:
            d = d + value
        return int(strftime(d, df))

    def shorten(date, g):
        date = str(date)
        alt = 1 if len(date) % 2 else 0 # Handle years with three digits
        gs = {"y": 4, "m": 6, "d": 8, "h": 10, "n": 12, "s": 14}
        return int(date[:gs[g]-alt])
        
    points = not spans
    
    if granularity == "y":
        df = "%Y"
        add = relativedelta(years=1)
    elif granularity == "m":
        df = "%Y%m"
        add = relativedelta(months=1)
    elif granularity == "d":
        df = "%Y%m%d"
        add = relativedelta(days=1)
    elif granularity == "h":
        df = "%Y%m%d%H"
        add = relativedelta(hours=1)
    elif granularity == "n":
        df = "%Y%m%d%H%M"
        add = relativedelta(minutes=1)
    elif granularity == "s":
        df = "%Y%m%d%H%M%S"
        add = relativedelta(seconds=1)
    
    rows = defaultdict(list)
    nodes = defaultdict(set)

    for row in timedata:
        # corpus, datefrom, dateto, tokens
        corpus = row[0]
        datefrom = shorten(row[1], granularity) if not row[1] == "" else ""
        dateto = shorten(row[2], granularity) if not row[2] == "" else ""
        tokens = row[3]

        r = {"datefrom": datefrom, "dateto": dateto, "corpus": corpus, "tokens": tokens}
        if combined: corpus = "combined"
        rows[corpus].append(r)
        nodes[corpus].add(("f", datefrom))
        nodes[corpus].add(("t", dateto))
    
    corpusnodes = dict((k, sorted(v, key=lambda x: (x[1], x[0]))) for k, v in nodes.iteritems())
    result = {}
    
    for corpus, nodes in corpusnodes.iteritems():
        result[corpus] = defaultdict(int)
    
        for i in range(0, len(nodes) - 1):
            start = nodes[i]
            end = nodes[i + 1]
            if start[0] == "t":
                start = plusminusone(str(start[1]), add, df) if not start == "" else ""
                if start == end[1] and end[0] == "f":
                    continue
            else:
                start = start[1]
            if end[1] == "":
                end = ""
            else:
                end = end[1] if end[0] == "t" else plusminusone(str(end[1]), add, df, True)
            
            if points and not start == "":
                result[corpus]["%d" % start] = 0
                
            for row in rows[corpus]:
                if row["datefrom"] <= start and row["dateto"] >= end:
                    if points:
                        result[corpus][str(start)] += row["tokens"]
                    else:
                        result[corpus]["%d - %d" % (start, end) if start else ""] += row["tokens"]
            if points and not end == "":
                result[corpus]["%d" % plusminusone(str(end), add, df, False)] = 0
    
    return result


################################################################################
# RELATIONS
################################################################################

def relations(form):
    """Calculates word picture data.

    The required parameters are
     - corpus: the CWB corpus/corpora
     - word: a word or lemgram to lookup

    The optional parameters are
     - min: cut off results with a frequency lower than this
       (default: no cut-off)
     - max: maximum number of results
       (default: 15)
     - type: type of search (word/lemgram)
       (default: word)
     - incremental: incrementally report the progress while executing
       (default: false)
    """

    import math

    assert_key("corpus", form, IS_IDENT, True)
    assert_key("word", form, "", True)
    assert_key("type", form, r"(word|lemgram)", False)
    assert_key("min", form, IS_NUMBER, False)
    assert_key("max", form, IS_NUMBER, False)
    assert_key("incremental", form, r"(true|false)")
    
    corpora = form.get("corpus")
    if isinstance(corpora, basestring):
        corpora = corpora.split(QUERY_DELIM)
    corpora = set(corpora)
    
    check_authentication(corpora)
    
    incremental = form.get("incremental", "").lower() == "true"
    
    word = form.get("word")
    search_type = form.get("type", "")
    minfreq = form.get("min")
    sortby = form.get("sortby", "mi")
    maxresults = int(form.get("max", 15))
    minfreqsql = " AND freq >= %s" % minfreq if minfreq else ""
    
    checksum = str(zlib.crc32("".join(sorted(corpora)) + word + search_type + minfreqsql + sortby + str(maxresults)))
    
    if CACHE_DIR and os.path.exists(os.path.join(CACHE_DIR, "wordpicture_" + checksum)):
        with open(os.path.join(CACHE_DIR, "wordpicture_" + checksum), "r") as cachefile:
            return ast.literal_eval(cachefile.read())
    
    result = {}

    conn = MySQLdb.connect(host = "localhost",
                           user = DBUSER,
                           passwd = DBPASSWORD,
                           db = DBNAME,
                           use_unicode = True,
                           charset = "utf8")
    cursor = conn.cursor()
    cursor.execute("SET @@session.long_query_time = 1000;")
    
    # Get available tables
    cursor.execute("SHOW TABLES LIKE '" + DBTABLE + "_%';")
    tables = set(x[0] for x in cursor)
    # Filter out corpora which doesn't exist in database
    corpora = filter(lambda x: DBTABLE + "_" + x.upper() in tables, corpora)
    if not corpora: return {}
    
    columns = ("head", "rel", "dep", "depextra", "freq")
    selects = []
    
    if search_type == "lemgram":
        lemgram_sql = conn.escape(word).decode("utf-8")
        
        for corpus in corpora:
            corpus_table = DBTABLE + "_" + corpus.upper()
            columns1 = ", ".join(["`" + corpus_table + "`." + x for x in columns])
            columns2 = "`" + corpus_table + "_rel`.freq as rel_freq"
            columns3 = "`" + corpus_table + "_head_rel`.freq as head_rel_freq"
            columns4 = "`" + corpus_table + "_dep_rel`.freq as dep_rel_freq"
            
            selects.append((corpus.upper(), u"(SELECT " + columns1 + ", " + columns2 + ", " + columns3 + ", " + columns4 + u", " + conn.string_literal(corpus.upper()) + u" as corpus " + \
                           u"FROM `" + corpus_table + "`, `" + corpus_table + "_rel`, `" + corpus_table + "_head_rel`, `" + corpus_table + "_dep_rel` " + \
                           u"WHERE (`" + corpus_table + "`.head = " + lemgram_sql + u" COLLATE utf8_bin OR `" + corpus_table + "`.dep = " + lemgram_sql + " COLLATE utf8_bin" + u") " + \
                           minfreqsql + " AND `" + corpus_table + "`.wf = 0 " + \
                           u"AND `" + corpus_table + u"`.rel = `" + corpus_table + "_rel`.rel " + \
                           u"AND `" + corpus_table + u"`.head = `" + corpus_table + "_head_rel`.head " + \
                           u"AND `" + corpus_table + u"`.rel = `" + corpus_table + "_head_rel`.rel " + \
                           u"AND `" + corpus_table + u"`.dep = `" + corpus_table + "_dep_rel`.dep " + \
                           u"AND `" + corpus_table + u"`.depextra = `" + corpus_table + "_dep_rel`.depextra " + \
                           u"AND `" + corpus_table + u"`.rel = `" + corpus_table + "_dep_rel`.rel)"))
    else:
        suffixes = ("_VB", "_NN", "_JJ", "_PP")
        words = []
        for suffix in suffixes:
            words.append(conn.escape(word + suffix).decode("utf-8"))
        
        words_list = "(" + ", ".join(words) + " COLLATE utf8_bin)"
        word = word.decode("utf-8")
        
        for corpus in corpora:
            corpus_table = DBTABLE + "_" + corpus.upper()
            columns1 = ", ".join(["`" + corpus_table + "`." + x for x in columns])
            columns2 = "`" + corpus_table + "_rel`.freq as rel_freq"
            columns3 = "`" + corpus_table + "_head_rel`.freq as head_rel_freq"
            columns4 = "`" + corpus_table + "_dep_rel`.freq as dep_rel_freq"
    
            selects.append((corpus.upper(), u"(SELECT " + columns1 + ", " + columns2 + ", " + columns3 + ", " + columns4 + u", " + conn.string_literal(corpus.upper()) + u" AS corpus " + \
                           u"FROM `" + corpus_table + "`, `" + corpus_table + "_rel`, `" + corpus_table + "_head_rel`, `" + corpus_table + "_dep_rel` "
                           u"WHERE ((`" + corpus_table + "`.head IN " + words_list + u" AND NOT `" + corpus_table + "`.wf = 2) OR (`" + corpus_table + "`.dep IN " + words_list + " AND NOT `" + corpus_table + "`.wf = 1)) " + \
                           minfreqsql + \
                           u"AND `" + corpus_table + u"`.rel = `" + corpus_table + "_rel`.rel " + \
                           u"AND `" + corpus_table + u"`.head = `" + corpus_table + "_head_rel`.head " + \
                           u"AND `" + corpus_table + u"`.rel = `" + corpus_table + "_head_rel`.rel " + \
                           u"AND `" + corpus_table + u"`.dep = `" + corpus_table + "_dep_rel`.dep " + \
                           u"AND `" + corpus_table + u"`.depextra = `" + corpus_table + "_dep_rel`.depextra " + \
                           u"AND `" + corpus_table + u"`.rel = `" + corpus_table + "_dep_rel`.rel)"))
    
    cursor_result = []
    if incremental:
        print '"progress_corpora": [%s],' % ('"' + '", "'.join(corpora) + '"' if corpora else "")
        progress_count = 0
        for sql in selects:
            cursor.execute(sql[1])
            cursor_result.extend(list(cursor))
            print '"progress_%d": {"corpus": "%s"},' % (progress_count, sql[0])
            progress_count += 1
    else:    
        sql = u" UNION ALL ".join(x[1] for x in selects)
        cursor.execute(sql)
        cursor_result = cursor
    
    rels = {}
    counter = {}
    freq_rel = {}
    freq_head_rel = {}
    freq_rel_dep = {}
    
    # 0     1    2    3         4     5         6              7             8
    # head, rel, dep, depextra, freq, rel_freq, head_rel_freq, dep_rel_freq, corpus
    
    for row in cursor_result:
        #if (lemgram and (row[0] <> lemgram and row[2] <> lemgram)) or (word and not (row[0].startswith(word) or row[2].startswith(word))):
        #    continue
        rels.setdefault((row[0], row[1], row[2], row[3]), {"freq": 0, "corpus": set()})
        rels[(row[0], row[1], row[2], row[3])]["freq"] += row[4]
        rels[(row[0], row[1], row[2], row[3])]["corpus"].add(row[8])
        
        freq_rel.setdefault(row[1], {})[(row[8], row[1])] = row[5]
        freq_head_rel.setdefault((row[0], row[1]), {})[(row[8], row[1])] = row[6]
        freq_rel_dep.setdefault((row[1], row[2], row[3]), {})[(row[8], row[1])] = row[7]
    
    # Calculate MI
    for rel in rels:
        f_rel = sum(freq_rel[rel[1]].values())
        f_head_rel = sum(freq_head_rel[(rel[0], rel[1])].values())
        f_rel_dep = sum(freq_rel_dep[(rel[1], rel[2], rel[3])].values())
        rels[rel]["mi"] = rels[rel]["freq"] * math.log((f_rel * rels[rel]["freq"]) / (f_head_rel * f_rel_dep * 1.0), 2)
    
    sortedrels = sorted(rels.items(), key=lambda x: (x[0][1], x[1][sortby]), reverse=True)
    
    for rel in sortedrels:
        counter.setdefault((rel[0][1], "h"), 0)
        counter.setdefault((rel[0][1], "d"), 0)
        if search_type == "lemgram" and rel[0][0] == word:
            counter[(rel[0][1], "h")] += 1
            if maxresults and counter[(rel[0][1], "h")] > maxresults:
                continue
        else:
            counter[(rel[0][1], "d")] += 1
            if maxresults and counter[(rel[0][1], "d")] > maxresults:
                continue

        r = { "head": rel[0][0],
              "rel": rel[0][1],
              "dep": rel[0][2],
              "depextra": rel[0][3],
              "freq": rel[1]["freq"],
              "mi": rel[1]["mi"],
              "corpus": list(rel[1]["corpus"])
            }
        result.setdefault("relations", []).append(r)
    
    cursor.close()
    conn.close()
    
    if CACHE_DIR:
        with open(os.path.join(CACHE_DIR, "wordpicture_" + checksum), "w") as cachefile:
            cachefile.write(repr(result))
    
    return result


################################################################################
# RELATIONS_SENTENCES
################################################################################

def relations_sentences(form):
    """Executes a CQP query to find sentences with a given relation from a word picture.

    The required parameters are
     - corpus: the CWB corpus/corpora
     - head: head of relation
     - rel: relation

    The optional parameters are
     - dep: dependent of relation
     - depextra: dependent prefix
     - start, end: which result rows that should be returned
     - show
     - show_struct
    """

    from copy import deepcopy
    
    assert_key("corpus", form, IS_IDENT, True)
    assert_key("head", form, "", True)
    assert_key("rel", form, "", True)
    assert_key("dep", form, "", False)
    assert_key("depextra", form, "", False)
    assert_key("start", form, IS_NUMBER, False)
    assert_key("end", form, IS_NUMBER, False)
    
    corpora = form.get("corpus")
    if isinstance(corpora, basestring):
        corpora = corpora.split(QUERY_DELIM)
    corpora = sorted(set(corpora))
    
    check_authentication(corpora)
    
    head = form.get("head")
    dep = form.get("dep", "")
    depextra = form.get("depextra", "")
    rel = form.get("rel")
    start = int(form.get("start", "0"))
    end = int(form.get("end", "99"))
    shown = form.get("show", "word")
    shown_structs = form.get("show_struct", [])
    if isinstance(shown_structs, basestring):
        shown_structs = shown_structs.split(QUERY_DELIM)
    shown_structs = set(shown_structs)
    
    querystarttime = time.time()

    conn = MySQLdb.connect(host = "localhost",
                           user = DBUSER,
                           passwd = DBPASSWORD,
                           db = DBNAME)
    cursor = conn.cursor()
    cursor.execute("SET @@session.long_query_time = 1000;")
    selects = []
    counts = []
    
    head_sql = conn.escape(head).decode("utf-8")
    dep_sql = conn.escape(dep).decode("utf-8")
    depextra_sql = conn.escape(depextra).decode("utf-8")
    rel_sql = conn.escape(rel).decode("utf-8")
    
    for corpus in corpora:
        corpus_table = DBTABLE + "_" + corpus.upper()
        corpus_table_sentences = DBTABLE + "_" + corpus.upper() + "_sentences"
        
        where = u" WHERE `" + corpus_table_sentences + u"`.id = `" + corpus_table + u"`.id AND " + \
                "`" + corpus_table + (u'`.head=%s AND ' % head_sql) + \
                "`" + corpus_table + (u'`.rel=%s AND ' % rel_sql) + \
                "`" + corpus_table + (u'`.dep=%s AND ' % dep_sql) + \
                "`" + corpus_table + (u'`.depextra=%s ' % depextra_sql)
        
        selects.append(u"(SELECT `" + corpus_table_sentences + u"`.sentence, `" + corpus_table_sentences + u"`.start, `" + corpus_table_sentences + u"`.end, " + \
                       conn.string_literal(corpus.upper()) + u" AS corpus FROM `" + corpus_table_sentences + u"`, `" + corpus_table + "`" + \
                       where + \
                       u")"
                       )
        counts.append(u"(SELECT " + conn.string_literal(corpus.upper()) + u" AS corpus, COUNT(*) FROM `" + corpus_table + u"`, `" + corpus_table_sentences + "`" + where + u")")
    
    sql_count = u" UNION ALL ".join(counts)
    cursor.execute(sql_count)
    
    corpus_hits = {}
    for row in cursor:
        corpus_hits[row[0]] = int(row[1])
    
    sql = u" UNION ALL ".join(selects) + (u" LIMIT %d, %d" % (start, end-1))
    cursor.execute(sql)
    
    querytime = time.time() - querystarttime
    corpora_dict = {}
    for row in cursor:
        # 0 sentence, 1 start, 2 end, 3 corpus
        corpora_dict.setdefault(row[3], {}).setdefault(row[0], []).append((row[1], row[2]))

    cursor.close()
    
    total_hits = sum(corpus_hits.values())

    if not corpora_dict:
        return {"hits": 0}
    
    cqpstarttime = time.time()
    result = {}
    
    for corp, sids in sorted(corpora_dict.items(), key=lambda x: x[0]):
        cqp = u'<sentence_id="%s"> []* </sentence_id> within sentence' % "|".join(set(sids.keys()))
        q = {"cqp": cqp,
             "corpus": corp,
             "start": "0",
             "end": str(end - start),
             "show_struct": ["sentence_id"] + list(shown_structs),
             "defaultcontext": "1 sentence"}
        if shown:
            q["show"] = shown
        result_temp = query(q)

        # Loop backwards since we might be adding new items
        for i in range(len(result_temp["kwic"]) - 1, -1, -1):
            s = result_temp["kwic"][i]
            sid = s["structs"]["sentence_id"]
            r = sids[sid][0]
            s["match"]["start"] = min(map(int, r)) - 1
            s["match"]["end"] = max(map(int, r))
            
            # If the same relation appears more than once in the same sentence,
            # append copies of the sentence as separate results
            for r in sids[sid][1:]:
                s2 = deepcopy(s)
                s2["match"]["start"] = min(map(int, r)) - 1
                s2["match"]["end"] = max(map(int, r))
                result_temp["kwic"].insert(i + 1, s2)
    
        result.setdefault("kwic", []).extend(result_temp["kwic"])

    result["hits"] = total_hits
    result["corpus_hits"] = corpus_hits
    result["corpus_order"] = corpora
    result["querytime"] = querytime
    result["cqptime"] = time.time() - cqpstarttime
    
    return result


################################################################################
# Helper functions

def parse_cqp(cqp):
    """ Tries to parse a CQP query, returning identified tokens and a
    boolean indicating partial failure if True."""
    
    sections = []
    last_start = 0
    in_bracket = 0
    in_quote = False
    in_curly = False
    quote_type = ""
    
    for i in range(len(cqp)):
        c = cqp[i]
        
        if c in '"\'':
            if in_quote and quote_type == c and not cqp[i - 1] == "\\":
                in_quote = False
                if not in_bracket:
                    sections.append([last_start, i])
            elif not in_quote:
                in_quote = True
                quote_type = c
                if not in_bracket:
                    last_start = i
        elif c == "[":
            if not in_bracket and not in_quote:
                last_start = i
                in_bracket = True
        elif c == "]":
            if in_bracket and not in_quote:
                sections.append([last_start, i])
                in_bracket = False
        elif c == "{" and not in_bracket and not in_quote:
            in_curly = True
        elif c == "}" and not in_bracket and not in_quote and in_curly:
            in_curly = False
            sections[-1][1] = i

    last_section = (0, 0)
    sections.append([len(cqp), len(cqp)])
    tokens = []
    rest = False

    for section in sections:
        if last_section[1] < section[0]:
            if cqp[last_section[1]+1:section[0]].strip():
                rest = True
        last_section = section
        if cqp[section[0]:section[1]+1]:
            tokens.append(cqp[section[0]:section[1]+1])
    
    return (tokens, rest)


def make_cqp(cqp, cqpextra):
    """ Combine CQP query and extra options. """
    order = ("within", "cut", "expand")
    for i in sorted(cqpextra.items(), key=lambda x: order.index(x[0])):
        cqp += " %s %s" % i
    return cqp


def make_query(cqp):
    """Create web-safe commands for a CQP query.
    """
    querylock = random.randrange(10**8, 10**9)
    return ["set QueryLock %s;" % querylock,
            "%s;" % cqp,
            "unlock %s;" % querylock]


def translate_undef(s):
    """Translate None to '__UNDEF__'."""
    return None if s == "__UNDEF__" else s


def querydata_checksum(cqp, cqpextra, corpora):
    """The querydata checksum is calucated on: CQP query + cqpextra (within, cut) + corpora selection"""
    return str(zlib.crc32("".join(make_cqp(c, cqpextra) for c in cqp).encode("utf-8") + "".join(sorted(corpora))))

class CQPError(Exception):
    pass


class KorpAuthenticationError(Exception):
    pass


class Namespace:
    pass


def runCQP(command, form, executable=CQP_EXECUTABLE, registry=CWB_REGISTRY, attr_ignore=False):
    """Call the CQP binary with the given command, and the CGI form.
    Yield one result line at the time, disregarding empty lines.
    If there is an error, raise a CQPError exception.
    """
    encoding = form.get("encoding", CQP_ENCODING)
    if not isinstance(command, basestring):
        command = "\n".join(command)
    command = "set PrettyPrint off;\n" + command
    command = command.encode(encoding)
    process = Popen([executable, "-c", "-r", registry],
                    stdin=PIPE, stdout=PIPE, stderr=PIPE)
    reply, error = process.communicate(command)
    if error:
        # remove newlines from the error string:
        error = re.sub(r"\s+", r" ", error)
        # keep only the first CQP error (the rest are consequences):
        error = re.sub(r"^CQP Error: *", r"", error)
        error = re.sub(r" *(CQP Error:).*$", r"", error)
        # Ignore certain errors: 1) "show +attr" for unknown attr, 2) querying unknown structural attribute, 3) calculating statistics for empty results
        if not (attr_ignore and "No such attribute:" in error) and not "is not defined for corpus" in error and not "cl->range && cl->size > 0" in error and not "neither a positional/structural attribute" in error:
            raise CQPError(error)
    for line in reply.splitlines():
        # TODO: Current version of CQP can't handle extremely long sentences.
        # When fixed, remove len() check and move the decode back to reply.decode(encoding, errors="ignore").splitlines()
        if line and len(line) < 65536:
            yield line.decode(encoding, errors="ignore")


def show_attributes():
    """Command sequence for returning the corpus attributes."""
    return ["show cd; .EOL.;"]


def read_attributes(lines):
    """Read the CQP output from the show_attributes() command."""
    attrs = {'p': [], 's': [], 'a': []}
    for line in lines:
        if line == END_OF_LINE: break
        (typ, name, _rest) = (line + " X").split(None, 2)
        attrs[typ[0]].append(name)
    return attrs


def assert_key(key, form, regexp, required=False):
    """Check that the value of the attribute 'key' in the CGI form
    matches the specification 'regexp'. If 'required' is True, then
    the key has to be in the form.
    """
    value = form.get(key, "")
    if value and not isinstance(value, list):
        value = [value]
    if required and not value:
        raise KeyError("Key is required: %s" % key)
    if not all(re.match(regexp, x) for x in value):
        pattern = regexp.pattern if hasattr(regexp, "pattern") else regexp
        raise ValueError("Value(s) for key %s do(es) not match /%s/: %s" % (key, pattern, value))


def print_header():
    """Prints the JSON header."""
    print "Content-Type: application/json"
    print "Access-Control-Allow-Origin: *"
    print "Access-Control-Allow-Methods: GET, POST"
    print "Access-Control-Allow-Headers: Authorization"
    print


def print_object(obj, form):
    """Prints an object in JSON format.
    The CGI form can contain optional parameters 'callback' and 'indent'
    which change the output format.
    """
    callback = form.get("callback")
    if callback: print callback + "(",
    try:
        indent = int(form.get("indent"))
        out = json.dumps(obj, sort_keys=True, indent=indent)
        out = out[1:-1] if form.get("incremental", "").lower() == "true" else out
        print out,
    except:
        out = json.dumps(obj, separators=(",",":"))
        out = out[1:-1] if form.get("incremental", "").lower() == "true" else out
        print out,
    if callback: print ")",


def authenticate(_=None):
    """Authenticates a user against an authentication server.
    """
    
    auth_header = cgi.os.environ.get('HTTP_AUTH_HEADER')

    if auth_header and auth_header.startswith("Basic "):
        user, pw = base64.b64decode(auth_header[6:]).split(":")

        postdata = {
            "username": user,
            "password": pw,
            "checksum": md5.new(user + pw + AUTH_SECRET).hexdigest()
        }

        try:
            contents = urllib2.urlopen(AUTH_SERVER, urllib.urlencode(postdata)).read()
            auth_response = json.loads(contents)
        except urllib2.HTTPError:
            raise KorpAuthenticationError("Could not contact authentication server.")
        except ValueError:
            raise KorpAuthenticationError("Invalid response from authentication server.")
        except:
            raise KorpAuthenticationError("Unexpected error during authentication.")
        
        if auth_response["authenticated"]:
<<<<<<< HEAD
            return auth_response["permitted_resources"] if isinstance(auth_response["permitted_resources"], dict) else {"corpora" : []}
=======
            return auth_response["permitted_resources"]
>>>>>>> c648ff84

    return {}


def check_authentication(corpora):
    """Takes a list of corpora, and if any of them are protected, runs authentication.
    Raises an error if authentication fails."""
    
    if PROTECTED_FILE:
        with open(PROTECTED_FILE) as infile:
            protected = [x.strip() for x in infile.readlines()]
        c = filter(lambda x: x.upper() in protected, corpora)
        if c:
            auth = authenticate()
            unauthorized = filter(lambda x: x.upper() not in auth.get("corpora", []), c)
            if not auth or unauthorized:
                raise KorpAuthenticationError("You do not have access to the following corpora: %s" % ", ".join(unauthorized))


<<<<<<< HEAD
=======
class CustomTracebackException(Exception):
    def __init__(self, exception):
        self.exception = exception
        

>>>>>>> c648ff84
def anti_timeout_loop(f, args=None, timeout=90):
    """ Used in places where the script otherwise might timeout. Keeps the CGI alive by printing
    out whitespace. """
    q = Queue()
    
    def error_catcher(g, *args, **kwargs):
        try:
            g(*args, **kwargs)
        except Exception, e:
<<<<<<< HEAD
            q.put(e)
=======
            q.put(sys.exc_info())
>>>>>>> c648ff84
    
    args = args or []
    args.append(q)
    t = threading.Thread(target=error_catcher, args=[f] + args)
    t.start()

    while True:
        try:
            msg = q.get(True, timeout=timeout)
            if msg == "DONE":
                break
<<<<<<< HEAD
            elif isinstance(msg, Exception):
                raise msg
=======
            elif isinstance(msg, tuple):
                raise CustomTracebackException(msg)
>>>>>>> c648ff84
            else:
                print msg
        except Empty:
            print " ",
<<<<<<< HEAD

=======
>>>>>>> c648ff84

if __name__ == "__main__":
    main()<|MERGE_RESOLUTION|>--- conflicted
+++ resolved
@@ -58,11 +58,7 @@
 AUTH_SECRET = ""
 
 # A text file with names of corpora needing authentication, one per line
-<<<<<<< HEAD
 PROTECTED_FILE = ""
-=======
-PROTECTED_FILE = "protected.txt"
->>>>>>> c648ff84
 
 # Cache path (optional). Script must have read and write access
 CACHE_DIR = ""
@@ -71,15 +67,11 @@
 # These variables should probably not need to be changed
 
 # The version of this script
-<<<<<<< HEAD
-KORP_VERSION = "2.3"
-=======
-KORP_VERSION = "2.31"
->>>>>>> c648ff84
+KORP_VERSION = "2.5"
 
 # The available CGI commands; for each command there must be a function
 # with the same name, taking one argument (the CGI form)
-COMMANDS = "info query count relations relations_sentences lemgram_count timespan authenticate count_time optimize loglike".split()
+COMMANDS = "info query count relations relations_sentences lemgram_count timespan authenticate count_time optimize loglike query_sample".split()
 
 def default_command(form):
     return "query" if "cqp" in form else "info"
@@ -172,7 +164,12 @@
     """
     corpora = runCQP("show corpora;", form)
     version = corpora.next()
-    return {"cqp-version": version, "corpora": list(corpora)}
+    
+    if PROTECTED_FILE:
+        with open(PROTECTED_FILE) as infile:
+            protected = [x.strip() for x in infile.readlines()]
+    
+    return {"cqp-version": version, "corpora": list(corpora), "protected_corpora": protected}
 
 
 def corpus_info(form):
@@ -234,6 +231,29 @@
 ################################################################################
 # QUERY
 ################################################################################
+
+def query_sample(form):
+    import random
+    
+    corpora = form.get("corpus")
+    if isinstance(corpora, basestring):
+        corpora = corpora.split(QUERY_DELIM)
+    corpora = list(set(corpora))
+    # Randomize corpus order
+    random.shuffle(corpora)
+    
+    for i in range(len(corpora)):
+        corpus = corpora[i]
+        check_authentication([corpus])
+        
+        form["corpus"] = corpus
+        form["sort"] = "random"
+        
+        result = query(form)
+        if result["hits"] > 0:
+            return result
+        
+    return result
 
 def query(form):
     """Perform a CQP query and return a number of matches.
@@ -275,6 +295,7 @@
     # First we read all CGI parameters and translate them to CQP
     
     incremental = form.get("incremental", "").lower() == "true"
+    use_cache = not form.get("cache", "").lower() == "false"
     
     corpora = form.get("corpus")
     if isinstance(corpora, basestring):
@@ -299,6 +320,7 @@
     if MAX_KWIC_ROWS and end - start >= MAX_KWIC_ROWS:
         raise ValueError("At most %d KWIC rows can be returned per call." % MAX_KWIC_ROWS)
 
+    # Arguments to be added at the end of every CQP query
     cqpextra = {}
 
     if "within" in form:
@@ -310,7 +332,7 @@
     cqp = [form.get(key).decode("utf-8") for key in sorted(form.keys()) if key.startswith("cqp")]
 
     # Calculate querydata checksum
-    checksum = querydata_checksum(cqp, cqpextra, corpora)
+    checksum = querydata_checksum(cqp, cqpextra, corpora, form)
 
     ns = Namespace()
     ns.total_hits = 0
@@ -320,18 +342,15 @@
     saved_statistics = {}
     saved_total_hits = 0
     saved_hits = form.get("querydata", "")
-<<<<<<< HEAD
-=======
-    
->>>>>>> c648ff84
-    if saved_hits or (CACHE_DIR and os.path.exists(os.path.join(CACHE_DIR, checksum))):
+    
+    if saved_hits or (use_cache and CACHE_DIR and os.path.exists(os.path.join(CACHE_DIR, checksum))):
         if not saved_hits:
             with open(os.path.join(CACHE_DIR, checksum), "r") as cachefile:
                 saved_hits = cachefile.read()
                 
         saved_hits = zlib.decompress(saved_hits.replace("\\n", "\n").replace("-", "+").replace("_", "/").decode("base64"))
         saved_crc32, saved_total_hits, stats_temp = saved_hits.split(";", 2)
-        checksum = querydata_checksum(cqp, cqpextra, corpora)
+        checksum = querydata_checksum(cqp, cqpextra, corpora, form)
         if saved_crc32 == checksum:
             saved_total_hits = int(saved_total_hits)
             for pair in stats_temp.split(";"):
@@ -365,11 +384,7 @@
             anti_timeout_loop(anti_timeout0)
         else:
             if incremental:
-<<<<<<< HEAD
-                print '"progress_corpora": ["%s"],' % '", "'.join(corpora_hits.keys())
-=======
                 print '"progress_corpora": [%s],' % ('"' + '", "'.join(corpora_hits.keys()) + '"' if corpora_hits.keys() else "")
->>>>>>> c648ff84
             with futures.ThreadPoolExecutor(max_workers=PARALLEL_THREADS) as executor:
                 future_query = dict((executor.submit(query_and_parse, form, corpus, cqp, cqpextra, shown, shown_structs, corpora_hits[corpus][0], corpora_hits[corpus][1]), corpus) for corpus in corpora_hits)
                 
@@ -396,11 +411,7 @@
                             result["kwic"] = corpora_kwics[corpus]
     else:
         if incremental:
-<<<<<<< HEAD
-            print '"progress_corpora": ["%s"],' % '", "'.join(corpora)
-=======
             print '"progress_corpora": [%s],' % ('"' + '", "'.join(corpora) + '"' if corpora else "")
->>>>>>> c648ff84
         
         ns.progress_count = 0
         ns.rest_corpora = []
@@ -473,7 +484,7 @@
     result["corpus_order"] = corpora
     result["querydata"] = zlib.compress(checksum + ";" + str(ns.total_hits) + ";" + ";".join("%s:%d" % (c, h) for c, h in statistics.iteritems())).encode("base64").replace("+", "-").replace("/", "_")
     
-    if CACHE_DIR:
+    if use_cache and CACHE_DIR:
         #cache_filename = md5.new(checksum).hexdigest()
         with open(os.path.join(CACHE_DIR, checksum), "w") as cachefile:
             cachefile.write(result["querydata"])
@@ -562,9 +573,6 @@
             cmd[0] += " 1 1)"
 
     if find_match:
-<<<<<<< HEAD
-        cmd[0] += " expand right to %s;" % expand
-=======
         # MU searches only highlights the first keyword of each hit. To highlight all keywords we need to
         # do a new non-optimized search within the results, and to be able to do that we first need to expand the rows.
         # Most of the times we only need to expand to the right, except for when leading wildcards are used.
@@ -572,7 +580,6 @@
             cmd[0] += " expand to %s;" % expand
         else:
             cmd[0] += " expand right to %s;" % expand
->>>>>>> c648ff84
         cmd += ["Last;"]
         cmd += make_query(make_cqp(cqp, cqpextra))
     else:
@@ -815,7 +822,6 @@
 
     return kwic
 
-<<<<<<< HEAD
 
 def query_and_parse(form, corpus, cqp, cqpextra, shown, shown_structs, start, end, no_results=False):
     lines, nr_hits, attrs = query_corpus(form, corpus, cqp, cqpextra, shown, shown_structs, start, end, no_results)
@@ -823,15 +829,6 @@
     return kwic, nr_hits
     
 
-=======
-
-def query_and_parse(form, corpus, cqp, cqpextra, shown, shown_structs, start, end, no_results=False):
-    lines, nr_hits, attrs = query_corpus(form, corpus, cqp, cqpextra, shown, shown_structs, start, end, no_results)
-    kwic = query_parse_lines(corpus, lines, attrs, shown, shown_structs)
-    return kwic, nr_hits
-    
-
->>>>>>> c648ff84
 def which_hits(corpora, stats, start, end):
     corpus_hits = {}
     for corpus in corpora:
@@ -1052,11 +1049,7 @@
     
     ns.progress_count = 0
     if incremental:
-<<<<<<< HEAD
-        print '"progress_corpora": ["%s"],' % '", "'.join(corpora)
-=======
         print '"progress_corpora": [%s],' % ('"' + '", "'.join(corpora) + '"' if corpora else "")
->>>>>>> c648ff84
 
     with futures.ThreadPoolExecutor(max_workers=PARALLEL_THREADS) as executor:
         future_query = dict((executor.submit(count_query_worker, corpus, cqp, groupby, [], form), corpus) for corpus in corpora)
@@ -1248,111 +1241,12 @@
         return val > 15.13
 
     def select(w, ls):
-<<<<<<< HEAD
-        """ Splittar annoteringar på | och returnerar som lista. Om annotering saknas, returnerar ordet i stället. """
-=======
         """ Splits annotations on | and returns as list. If annotation is missing, returns the word instead. """
->>>>>>> c648ff84
         #    for c in w:
         #        if not (c.isalpha() or (len(w) > 1 and c in '-:')):
         #            return []
         xs = [l for l in ls.split('|') if len(l) > 0]
         return xs or [w]
-<<<<<<< HEAD
-        
-    def wf_frequencies(texts):
-        freqs = []
-        for (name, text) in texts:
-            d = defaultdict(int) # Lemgram-frekvens
-            tc = 0 # Totalt antal token
-            for w in [r for s in text for (w, a) in s for r in select(w, a['lex'])]:
-                tc += 1
-                d[w] += 1
-            freqs.append((name, d, tc))
-        return freqs
-
-    def reference_material(filename):
-        d = defaultdict(int)
-        tot = 0
-        with codecs.open(filename, encoding='utf8') as f:
-            for l in f:
-                (wf, msd, lemgram, comp, af, rf)  = l[:-1].split('\t')
-                for l in select(wf, lemgram):
-                    tot += int(af) # Totalt antal token
-                    d[l] += int(af) # Lemgram-frekvens
-        return (d, tot)
-
-    def compute_list(d1, tot1, ref, reftot):
-        """ Computes log-likelyhood for lists. """
-        result = []
-        for (w, wf1) in d1.iteritems():
-            ll = compute_loglike((wf1, tot1), (ref[w], reftot))
-            result.append((ll, w))
-        result.sort(reverse=True)
-        return result
-
-    def compute_ll_stats(ll_list, count):
-        """ Räknar ut max, min, medel, samt sorterar ut icke-godkända ord. """
-        tot   = len(ll_list)
-        words = ll_list[0:count]
-        nums  = [ll for (ll, _) in ll_list]
-        return (
-            words,
-            round(sum(nums) / float(tot), 2),
-            min(nums),
-            max(nums)
-            )
-
-    assert_key("cqp", form, r"", True)
-    assert_key("set1", form, r"", True)
-    assert_key("set2", form, r"", True)
-    assert_key("groupby", form, IS_IDENT, True)
-    assert_key("ignore_case", form, IS_IDENT)
-    assert_key("max", form, IS_NUMBER, False)
-    
-    #corpora = form.get("corpus")
-    #if isinstance(corpora, basestring):
-    #    corpora = corpora.split(QUERY_DELIM)
-    #corpora = set(corpora)
-    
-    set1 = form.get("set1")
-    if isinstance(set1, basestring):
-        set1 = set1.split(QUERY_DELIM)
-    set1 = set(set1)
-    set2 = form.get("set2")
-    if isinstance(set2, basestring):
-        set2 = set2.split(QUERY_DELIM)
-    set2 = set(set2)
-    
-    corpora = set1.union(set2)
-    check_authentication(corpora)
-    form["corpus"] = ",".join(corpora)
-    
-    maxresults = int(form.get("max", 15))
-    
-    sizes = corpus_info({"corpus": form["corpus"]})
-    
-    count_result = count(form)
-    
-    sets = [{"total": 0, "freq": defaultdict(int)}, {"total": 0, "freq": defaultdict(int)}]
-    for i, cset in enumerate((set1, set2)):
-        for corpus in cset:
-            sets[i]["total"] += int(sizes["corpora"][corpus]["info"]["Size"])
-            if len(cset) == 1:
-                sets[i]["freq"] = count_result["corpora"][corpus]["absolute"]
-            else:
-                for w, f in count_result["corpora"][corpus]["absolute"].iteritems():
-                    sets[i]["freq"][w] += f
-   
-    ll_list = compute_list(sets[0]["freq"], sets[0]["total"], sets[1]["freq"], sets[1]["total"])
-    (ws, avg, mi, ma) = compute_ll_stats(ll_list, maxresults)
-    
-    result = {"loglike": {}, "average": avg}
-
-    for (ll, w) in ws:
-        change = 1 if (sets[0]["freq"][w] / (sets[0]["total"] * 1.0)) < (sets[1]["freq"][w] / (sets[1]["total"] * 1.0)) else -1
-        result["loglike"][w] = (ll * change)
-=======
         
     def wf_frequencies(texts):
         freqs = []
@@ -1463,7 +1357,6 @@
             result["loglike"][w] = (ll * change)
             result["set1"][w] = sets[0]["freq"][w]
             result["set2"][w] = sets[1]["freq"][w]
->>>>>>> c648ff84
 
     return result
 
@@ -1748,7 +1641,7 @@
      - incremental: incrementally report the progress while executing
        (default: false)
     """
-
+    
     import math
 
     assert_key("corpus", form, IS_IDENT, True)
@@ -1767,6 +1660,7 @@
     
     incremental = form.get("incremental", "").lower() == "true"
     
+    use_cache = not form.get("cache", "").lower() == "false"
     word = form.get("word")
     search_type = form.get("type", "")
     minfreq = form.get("min")
@@ -1776,7 +1670,7 @@
     
     checksum = str(zlib.crc32("".join(sorted(corpora)) + word + search_type + minfreqsql + sortby + str(maxresults)))
     
-    if CACHE_DIR and os.path.exists(os.path.join(CACHE_DIR, "wordpicture_" + checksum)):
+    if use_cache and CACHE_DIR and os.path.exists(os.path.join(CACHE_DIR, "wordpicture_" + checksum)):
         with open(os.path.join(CACHE_DIR, "wordpicture_" + checksum), "r") as cachefile:
             return ast.literal_eval(cachefile.read())
     
@@ -1798,7 +1692,6 @@
     corpora = filter(lambda x: DBTABLE + "_" + x.upper() in tables, corpora)
     if not corpora: return {}
     
-    columns = ("head", "rel", "dep", "depextra", "freq")
     selects = []
     
     if search_type == "lemgram":
@@ -1806,48 +1699,38 @@
         
         for corpus in corpora:
             corpus_table = DBTABLE + "_" + corpus.upper()
-            columns1 = ", ".join(["`" + corpus_table + "`." + x for x in columns])
-            columns2 = "`" + corpus_table + "_rel`.freq as rel_freq"
-            columns3 = "`" + corpus_table + "_head_rel`.freq as head_rel_freq"
-            columns4 = "`" + corpus_table + "_dep_rel`.freq as dep_rel_freq"
-            
-            selects.append((corpus.upper(), u"(SELECT " + columns1 + ", " + columns2 + ", " + columns3 + ", " + columns4 + u", " + conn.string_literal(corpus.upper()) + u" as corpus " + \
-                           u"FROM `" + corpus_table + "`, `" + corpus_table + "_rel`, `" + corpus_table + "_head_rel`, `" + corpus_table + "_dep_rel` " + \
-                           u"WHERE (`" + corpus_table + "`.head = " + lemgram_sql + u" COLLATE utf8_bin OR `" + corpus_table + "`.dep = " + lemgram_sql + " COLLATE utf8_bin" + u") " + \
-                           minfreqsql + " AND `" + corpus_table + "`.wf = 0 " + \
-                           u"AND `" + corpus_table + u"`.rel = `" + corpus_table + "_rel`.rel " + \
-                           u"AND `" + corpus_table + u"`.head = `" + corpus_table + "_head_rel`.head " + \
-                           u"AND `" + corpus_table + u"`.rel = `" + corpus_table + "_head_rel`.rel " + \
-                           u"AND `" + corpus_table + u"`.dep = `" + corpus_table + "_dep_rel`.dep " + \
-                           u"AND `" + corpus_table + u"`.depextra = `" + corpus_table + "_dep_rel`.depextra " + \
-                           u"AND `" + corpus_table + u"`.rel = `" + corpus_table + "_dep_rel`.rel)"))
+
+            selects.append((corpus.upper(), u"(SELECT S1.string as head, S1.pos as headpos, F.rel, S2.string as dep, S2.pos as deppos, S2.stringextra as depextra, F.freq, R.freq as rel_freq, HR.freq as head_rel_freq, DR.freq as dep_rel_freq, " + conn.string_literal(corpus.upper()) + u" AS corpus, F.id " + \
+                           u"FROM `" + corpus_table + "_strings` as S1, `" + corpus_table + "_strings` as S2, `" + corpus_table + "` AS F, `" + corpus_table + "_rel` AS R, `" + corpus_table + "_head_rel` AS HR, `" + corpus_table + "_dep_rel` AS DR " + \
+                           u"WHERE S1.string = " + lemgram_sql + " COLLATE utf8_bin AND F.head = S1.id AND S2.id = F.dep " + \
+                           minfreqsql + \
+                           u"AND F.bfhead = 1 AND F.bfdep = 1 AND F.rel = R.rel AND F.head = HR.head AND F.rel = HR.rel AND F.dep = DR.dep AND F.rel = DR.rel)"
+                           ))
+            selects.append((corpus.upper(), u"(SELECT S1.string as head, S1.pos as headpos, F.rel, S2.string as dep, S2.pos as deppos, S2.stringextra as depextra, F.freq, R.freq as rel_freq, HR.freq as head_rel_freq, DR.freq as dep_rel_freq, " + conn.string_literal(corpus.upper()) + u" AS corpus, F.id " + \
+                           u"FROM `" + corpus_table + "_strings` as S1, `" + corpus_table + "_strings` as S2, `" + corpus_table + "` AS F, `" + corpus_table + "_rel` AS R, `" + corpus_table + "_head_rel` AS HR, `" + corpus_table + "_dep_rel` AS DR " + \
+                           u"WHERE S2.string = " + lemgram_sql + " COLLATE utf8_bin AND F.dep = S2.id AND S1.id = F.head " + \
+                           minfreqsql + \
+                           u"AND F.bfhead = 1 AND F.bfdep = 1 AND F.rel = R.rel AND F.head = HR.head AND F.rel = HR.rel AND F.dep = DR.dep AND F.rel = DR.rel)"
+                           ))
     else:
-        suffixes = ("_VB", "_NN", "_JJ", "_PP")
-        words = []
-        for suffix in suffixes:
-            words.append(conn.escape(word + suffix).decode("utf-8"))
-        
-        words_list = "(" + ", ".join(words) + " COLLATE utf8_bin)"
-        word = word.decode("utf-8")
+        word_sql = conn.escape(word).decode("utf-8")
         
         for corpus in corpora:
             corpus_table = DBTABLE + "_" + corpus.upper()
-            columns1 = ", ".join(["`" + corpus_table + "`." + x for x in columns])
-            columns2 = "`" + corpus_table + "_rel`.freq as rel_freq"
-            columns3 = "`" + corpus_table + "_head_rel`.freq as head_rel_freq"
-            columns4 = "`" + corpus_table + "_dep_rel`.freq as dep_rel_freq"
-    
-            selects.append((corpus.upper(), u"(SELECT " + columns1 + ", " + columns2 + ", " + columns3 + ", " + columns4 + u", " + conn.string_literal(corpus.upper()) + u" AS corpus " + \
-                           u"FROM `" + corpus_table + "`, `" + corpus_table + "_rel`, `" + corpus_table + "_head_rel`, `" + corpus_table + "_dep_rel` "
-                           u"WHERE ((`" + corpus_table + "`.head IN " + words_list + u" AND NOT `" + corpus_table + "`.wf = 2) OR (`" + corpus_table + "`.dep IN " + words_list + " AND NOT `" + corpus_table + "`.wf = 1)) " + \
+    
+            selects.append((corpus.upper(), u"(SELECT S1.string as head, S1.pos as headpos, F.rel, S2.string as dep, S2.pos as deppos, S2.stringextra as depextra, F.freq, R.freq as rel_freq, HR.freq as head_rel_freq, DR.freq as dep_rel_freq, " + conn.string_literal(corpus.upper()) + u" AS corpus, F.id " + \
+                           u"FROM `" + corpus_table + "_strings` as S1, `" + corpus_table + "_strings` as S2, `" + corpus_table + "` AS F, `" + corpus_table + "_rel` AS R, `" + corpus_table + "_head_rel` AS HR, `" + corpus_table + "_dep_rel` AS DR " + \
+                           u"WHERE S1.string = " + word_sql + " AND F.head = S1.id AND F.wfhead = 1 AND S2.id = F.dep " + \
                            minfreqsql + \
-                           u"AND `" + corpus_table + u"`.rel = `" + corpus_table + "_rel`.rel " + \
-                           u"AND `" + corpus_table + u"`.head = `" + corpus_table + "_head_rel`.head " + \
-                           u"AND `" + corpus_table + u"`.rel = `" + corpus_table + "_head_rel`.rel " + \
-                           u"AND `" + corpus_table + u"`.dep = `" + corpus_table + "_dep_rel`.dep " + \
-                           u"AND `" + corpus_table + u"`.depextra = `" + corpus_table + "_dep_rel`.depextra " + \
-                           u"AND `" + corpus_table + u"`.rel = `" + corpus_table + "_dep_rel`.rel)"))
-    
+                           u"AND F.rel = R.rel AND F.head = HR.head AND F.rel = HR.rel AND F.dep = DR.dep AND F.rel = DR.rel)"
+                           ))
+            selects.append((corpus.upper(), u"(SELECT S1.string as head, S1.pos as headpos, F.rel, S2.string as dep, S2.pos as deppos, S2.stringextra as depextra, F.freq, R.freq as rel_freq, HR.freq as head_rel_freq, DR.freq as dep_rel_freq, " + conn.string_literal(corpus.upper()) + u" AS corpus, F.id " + \
+                           u"FROM `" + corpus_table + "_strings` as S1, `" + corpus_table + "_strings` as S2, `" + corpus_table + "` AS F, `" + corpus_table + "_rel` AS R, `" + corpus_table + "_head_rel` AS HR, `" + corpus_table + "_dep_rel` AS DR " + \
+                           u"WHERE S2.string = " + word_sql + " AND F.dep = S2.id AND F.wfdep = 1 AND S1.id = F.head " + \
+                           minfreqsql + \
+                           u"AND F.rel = R.rel AND F.head = HR.head AND F.rel = HR.rel AND F.dep = DR.dep AND F.rel = DR.rel)"
+                           ))
+
     cursor_result = []
     if incremental:
         print '"progress_corpora": [%s],' % ('"' + '", "'.join(corpora) + '"' if corpora else "")
@@ -1868,25 +1751,25 @@
     freq_head_rel = {}
     freq_rel_dep = {}
     
-    # 0     1    2    3         4     5         6              7             8
-    # head, rel, dep, depextra, freq, rel_freq, head_rel_freq, dep_rel_freq, corpus
+    # 0     1        2    3    4       5         6     7         8              9             10      11
+    # head, headpos, rel, dep, deppos, depextra, freq, rel_freq, head_rel_freq, dep_rel_freq, corpus, id
     
     for row in cursor_result:
-        #if (lemgram and (row[0] <> lemgram and row[2] <> lemgram)) or (word and not (row[0].startswith(word) or row[2].startswith(word))):
-        #    continue
-        rels.setdefault((row[0], row[1], row[2], row[3]), {"freq": 0, "corpus": set()})
-        rels[(row[0], row[1], row[2], row[3])]["freq"] += row[4]
-        rels[(row[0], row[1], row[2], row[3])]["corpus"].add(row[8])
-        
-        freq_rel.setdefault(row[1], {})[(row[8], row[1])] = row[5]
-        freq_head_rel.setdefault((row[0], row[1]), {})[(row[8], row[1])] = row[6]
-        freq_rel_dep.setdefault((row[1], row[2], row[3]), {})[(row[8], row[1])] = row[7]
+        head = (row[0], row[1])
+        dep = (row[3], row[4], row[5])
+        rels.setdefault((head, row[2], dep), {"freq": 0, "source": set()})
+        rels[(head, row[2], dep)]["freq"] += row[6]
+        rels[(head, row[2], dep)]["source"].add("%s:%d" % (row[10], row[11]))
+                            #rel         corpus    rel       rel_freq
+        freq_rel.setdefault(row[2], {})[(row[10], row[2])] = row[7]
+        freq_head_rel.setdefault((head, row[2]), {})[(row[10], row[2])] = row[8]
+        freq_rel_dep.setdefault((row[2], dep), {})[(row[10], row[2])] = row[9]
     
     # Calculate MI
     for rel in rels:
         f_rel = sum(freq_rel[rel[1]].values())
         f_head_rel = sum(freq_head_rel[(rel[0], rel[1])].values())
-        f_rel_dep = sum(freq_rel_dep[(rel[1], rel[2], rel[3])].values())
+        f_rel_dep = sum(freq_rel_dep[(rel[1], rel[2])].values())
         rels[rel]["mi"] = rels[rel]["freq"] * math.log((f_rel * rels[rel]["freq"]) / (f_head_rel * f_rel_dep * 1.0), 2)
     
     sortedrels = sorted(rels.items(), key=lambda x: (x[0][1], x[1][sortby]), reverse=True)
@@ -1894,7 +1777,7 @@
     for rel in sortedrels:
         counter.setdefault((rel[0][1], "h"), 0)
         counter.setdefault((rel[0][1], "d"), 0)
-        if search_type == "lemgram" and rel[0][0] == word:
+        if search_type == "lemgram" and rel[0][0][0] == word:
             counter[(rel[0][1], "h")] += 1
             if maxresults and counter[(rel[0][1], "h")] > maxresults:
                 continue
@@ -1903,20 +1786,22 @@
             if maxresults and counter[(rel[0][1], "d")] > maxresults:
                 continue
 
-        r = { "head": rel[0][0],
+        r = { "head": rel[0][0][0],
+              "headpos": rel[0][0][1],
               "rel": rel[0][1],
-              "dep": rel[0][2],
-              "depextra": rel[0][3],
+              "dep": rel[0][2][0],
+              "deppos": rel[0][2][1],
+              "depextra": rel[0][2][2],
               "freq": rel[1]["freq"],
               "mi": rel[1]["mi"],
-              "corpus": list(rel[1]["corpus"])
+              "source": list(rel[1]["source"])
             }
         result.setdefault("relations", []).append(r)
     
     cursor.close()
     conn.close()
     
-    if CACHE_DIR:
+    if use_cache and CACHE_DIR:
         with open(os.path.join(CACHE_DIR, "wordpicture_" + checksum), "w") as cachefile:
             cachefile.write(repr(result))
     
@@ -1945,25 +1830,20 @@
 
     from copy import deepcopy
     
-    assert_key("corpus", form, IS_IDENT, True)
-    assert_key("head", form, "", True)
-    assert_key("rel", form, "", True)
-    assert_key("dep", form, "", False)
-    assert_key("depextra", form, "", False)
+    assert_key("source", form, "", True)
     assert_key("start", form, IS_NUMBER, False)
     assert_key("end", form, IS_NUMBER, False)
     
-    corpora = form.get("corpus")
-    if isinstance(corpora, basestring):
-        corpora = corpora.split(QUERY_DELIM)
-    corpora = sorted(set(corpora))
-    
-    check_authentication(corpora)
-    
-    head = form.get("head")
-    dep = form.get("dep", "")
-    depextra = form.get("depextra", "")
-    rel = form.get("rel")
+    temp_source = form.get("source")
+    if isinstance(temp_source, basestring):
+        temp_source = temp_source.split(QUERY_DELIM)
+    source = defaultdict(set)
+    for s in temp_source:
+        c, i = s.split(":")
+        source[c].add(i)
+    
+    check_authentication(source.keys())
+    
     start = int(form.get("start", "0"))
     end = int(form.get("end", "99"))
     shown = form.get("show", "word")
@@ -1983,28 +1863,27 @@
     selects = []
     counts = []
     
-    head_sql = conn.escape(head).decode("utf-8")
-    dep_sql = conn.escape(dep).decode("utf-8")
-    depextra_sql = conn.escape(depextra).decode("utf-8")
-    rel_sql = conn.escape(rel).decode("utf-8")
-    
-    for corpus in corpora:
-        corpus_table = DBTABLE + "_" + corpus.upper()
+    # Get available tables
+    cursor.execute("SHOW TABLES LIKE '" + DBTABLE + "_%';")
+    tables = set(x[0] for x in cursor)
+    # Filter out corpora which doesn't exist in database
+    source = sorted(filter(lambda x: DBTABLE + "_" + x[0].upper() in tables, source.iteritems()))
+    if not source: return {}
+    corpora = [x[0] for x in source]
+    
+    for s in source:
+        corpus, ids = s
+        ids = [conn.escape(i) for i in ids]
+        ids_list = "(" + ", ".join(ids) + ")"
+        
         corpus_table_sentences = DBTABLE + "_" + corpus.upper() + "_sentences"
         
-        where = u" WHERE `" + corpus_table_sentences + u"`.id = `" + corpus_table + u"`.id AND " + \
-                "`" + corpus_table + (u'`.head=%s AND ' % head_sql) + \
-                "`" + corpus_table + (u'`.rel=%s AND ' % rel_sql) + \
-                "`" + corpus_table + (u'`.dep=%s AND ' % dep_sql) + \
-                "`" + corpus_table + (u'`.depextra=%s ' % depextra_sql)
-        
-        selects.append(u"(SELECT `" + corpus_table_sentences + u"`.sentence, `" + corpus_table_sentences + u"`.start, `" + corpus_table_sentences + u"`.end, " + \
-                       conn.string_literal(corpus.upper()) + u" AS corpus FROM `" + corpus_table_sentences + u"`, `" + corpus_table + "`" + \
-                       where + \
-                       u")"
+        selects.append(u"(SELECT S.sentence, S.start, S.end, " + conn.string_literal(corpus.upper()) + u" AS corpus " + \
+                       u"FROM `" + corpus_table_sentences + u"` as S " + \
+                       u" WHERE S.id IN " + ids_list + u")"
                        )
-        counts.append(u"(SELECT " + conn.string_literal(corpus.upper()) + u" AS corpus, COUNT(*) FROM `" + corpus_table + u"`, `" + corpus_table_sentences + "`" + where + u")")
-    
+        counts.append(u"(SELECT " + conn.string_literal(corpus.upper()) + u" AS corpus, COUNT(*) FROM `" + corpus_table_sentences + "` as S WHERE S.id IN " + ids_list + u")")
+
     sql_count = u" UNION ALL ".join(counts)
     cursor.execute(sql_count)
     
@@ -2012,7 +1891,7 @@
     for row in cursor:
         corpus_hits[row[0]] = int(row[1])
     
-    sql = u" UNION ALL ".join(selects) + (u" LIMIT %d, %d" % (start, end-1))
+    sql = u" UNION ALL ".join(selects) + (u" LIMIT %d, %d" % (start, end - 1))
     cursor.execute(sql)
     
     querytime = time.time() - querystarttime
@@ -2149,9 +2028,10 @@
     return None if s == "__UNDEF__" else s
 
 
-def querydata_checksum(cqp, cqpextra, corpora):
+def querydata_checksum(cqp, cqpextra, corpora, form):
     """The querydata checksum is calucated on: CQP query + cqpextra (within, cut) + corpora selection"""
-    return str(zlib.crc32("".join(make_cqp(c, cqpextra) for c in cqp).encode("utf-8") + "".join(sorted(corpora))))
+    return str(zlib.crc32(("%s;%s;%s;%s" % (";".join(cqp), ";".join((":".join(e) for e in cqpextra.items())), form.get("defaultwithin", ""), ",".join(sorted(corpora)))).encode("UTF-8")))
+
 
 class CQPError(Exception):
     pass
@@ -2278,11 +2158,7 @@
             raise KorpAuthenticationError("Unexpected error during authentication.")
         
         if auth_response["authenticated"]:
-<<<<<<< HEAD
-            return auth_response["permitted_resources"] if isinstance(auth_response["permitted_resources"], dict) else {"corpora" : []}
-=======
             return auth_response["permitted_resources"]
->>>>>>> c648ff84
 
     return {}
 
@@ -2302,14 +2178,11 @@
                 raise KorpAuthenticationError("You do not have access to the following corpora: %s" % ", ".join(unauthorized))
 
 
-<<<<<<< HEAD
-=======
 class CustomTracebackException(Exception):
     def __init__(self, exception):
         self.exception = exception
         
 
->>>>>>> c648ff84
 def anti_timeout_loop(f, args=None, timeout=90):
     """ Used in places where the script otherwise might timeout. Keeps the CGI alive by printing
     out whitespace. """
@@ -2319,11 +2192,7 @@
         try:
             g(*args, **kwargs)
         except Exception, e:
-<<<<<<< HEAD
-            q.put(e)
-=======
             q.put(sys.exc_info())
->>>>>>> c648ff84
     
     args = args or []
     args.append(q)
@@ -2335,21 +2204,13 @@
             msg = q.get(True, timeout=timeout)
             if msg == "DONE":
                 break
-<<<<<<< HEAD
-            elif isinstance(msg, Exception):
-                raise msg
-=======
             elif isinstance(msg, tuple):
                 raise CustomTracebackException(msg)
->>>>>>> c648ff84
             else:
                 print msg
         except Empty:
             print " ",
-<<<<<<< HEAD
-
-=======
->>>>>>> c648ff84
+
 
 if __name__ == "__main__":
-    main()+    main()

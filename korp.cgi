--- conflicted
+++ resolved
@@ -60,7 +60,9 @@
 # A text file with names of corpora needing authentication, one per line
 PROTECTED_FILE = ""
 
-<<<<<<< HEAD
+# Cache path (optional). Script must have read and write access
+CACHE_DIR = ""
+
 # Whether corpora contain encoded special characters that would not
 # otherwise be handled correctly (because of limitations of CWB):
 # space, slash, lesser than, greater than. These characters are
@@ -78,14 +80,7 @@
 # by a single-character pattern in CQP regular expressions.
 ENCODED_SPECIAL_CHAR_PREFIX = u""
 
-
 ######################################################################
-=======
-# Cache path (optional). Script must have read and write access
-CACHE_DIR = ""
-
-################################################################################
->>>>>>> 0a84c92f
 # These variables should probably not need to be changed
 
 # The version of this script
@@ -109,7 +104,6 @@
 
 QUERY_DELIM = ","
 
-<<<<<<< HEAD
 # Special characters in CQP regular expressions that need to be
 # escaped with a backslash to match literally. If they are not
 # preceded with a backslash, they should not be replaced in queries.
@@ -129,10 +123,7 @@
 # unescaped ones preceded by a literal backslash (escaped by another
 # backslash).
 
-######################################################################
-=======
 ################################################################################
->>>>>>> 0a84c92f
 # And now the functions corresponding to the CGI commands
 
 def main():
@@ -344,6 +335,9 @@
     # TODO: Sorting alphabetically, not numerically, leading to wrong order for cqp10 and above
     cqp = [form.get(key).decode("utf-8") for key in sorted(form.keys()) if key.startswith("cqp")]
 
+    if ENCODED_SPECIAL_CHARS:
+        cqp = encode_special_chars_in_queries(cqp)
+
     # Calculate querydata checksum
     checksum = querydata_checksum(cqp, cqpextra, corpora)
 
@@ -815,7 +809,6 @@
             kwic_row["tokens"] = tokens
             kwic.append(kwic_row)
 
-<<<<<<< HEAD
     if ENCODED_SPECIAL_CHARS:
         # Decode encoded special characters in p-attribute values
         for kwic_row in kwic:
@@ -832,265 +825,6 @@
                         kwic_row["structs"][struct] = decode_special_chars(val)
 
     return kwic
-
-
-def query_and_parse(form, corpus, cqp, cqpextra, shown, shown_structs, start, end, no_results=False):
-    lines, nr_hits, attrs = query_corpus(form, corpus, cqp, cqpextra, shown, shown_structs, start, end, no_results)
-    kwic = query_parse_lines(corpus, lines, attrs, shown, shown_structs)
-    return kwic, nr_hits
-    
-
-def which_hits(corpora, stats, start, end):
-    corpus_hits = {}
-    for corpus in corpora:
-        hits = stats[corpus]
-        if hits > start:
-            corpus_hits[corpus] = (start, min(hits - 1, end))
-        
-        start -= hits
-        end -= hits
-        if start < 0: start = 0
-        if end < 0: break
-    
-    return corpus_hits
-
-
-def query(form):
-    """Perform a CQP query and return a number of matches.
-
-    Each match contains position information and a list of the words and attributes in the match.
-
-    The required parameters are
-     - corpus: the CWB corpus. More than one parameter can be used.
-     - cqp: the CQP query string
-     - start, end: which result rows that should be returned
-
-    The optional parameters are
-     - context: how many words/sentences to the left/right should be returned
-       (default '10 words')
-     - show: add once for each corpus parameter (positional/strutural/alignment)
-       (default only show the 'word' parameter)
-     - show_struct: structural annotations for matched region. Multiple parameters possible.
-     - within: only search for matches within the given s-attribute (e.g., within a sentence)
-       (default: no within)
-     - cut: set cutoff threshold to reduce the size of the result
-       (default: no cutoff)
-     - sort: sort the results by keyword ('keyword'), left or right context ('left'/'right') or random ('random')
-       (default: no sorting)
-     - incremental: returns the result incrementally instead of all at once
-    """
-    assert_key("cqp", form, r"", True)
-    assert_key("corpus", form, IS_IDENT, True)
-    assert_key("start", form, IS_NUMBER, True)
-    assert_key("end", form, IS_NUMBER, True)
-    #assert_key("context", form, r"^\d+ [\w-]+$")
-    assert_key("show", form, IS_IDENT)
-    assert_key("show_struct", form, IS_IDENT)
-    #assert_key("within", form, IS_IDENT)
-    assert_key("cut", form, IS_NUMBER)
-    assert_key("sort", form, r"(left|keyword|right|random)")
-    assert_key("incremental", form, r"(true|false)")
-
-    ############################################################################
-    # First we read all CGI parameters and translate them to CQP
-    
-    incremental = form.get("incremental", "").lower() == "true"
-    
-    corpora = form.get("corpus")
-    if isinstance(corpora, basestring):
-        corpora = corpora.split(QUERY_DELIM)
-    corpora = sorted(set(corpora))
-    
-    check_authentication(corpora)
-
-    shown = form.get("show", [])
-    if isinstance(shown, basestring):
-        shown = shown.split(QUERY_DELIM)
-    shown = set(shown)
-    shown.add("word")
-
-    shown_structs = form.get("show_struct", [])
-    if isinstance(shown_structs, basestring):
-        shown_structs = shown_structs.split(QUERY_DELIM)
-    shown_structs = set(shown_structs)
-    
-    start, end = int(form.get("start")), int(form.get("end"))
-
-    if end - start >= MAX_KWIC_ROWS:
-        raise ValueError("At most %d KWIC rows can be returned per call." % MAX_KWIC_ROWS)
-
-    cqp = form.get("cqp").decode("utf-8")
-    cqpextra = {}
-
-    if ENCODED_SPECIAL_CHARS:
-        cqp = encode_special_chars_in_query(cqp)
-
-    if "within" in form:
-        cqpextra["within"] = form.get("within")
-    if "cut" in form:
-        cqpextra["cut"] = form.get("cut")
-
-    total_hits = 0
-    statistics = {}
-    result = {}
-    
-    saved_statistics = {}
-    saved_total_hits = 0
-    saved_hits = form.get("querydata", "")
-    if saved_hits:
-        saved_hits = zlib.decompress(saved_hits.replace("\\n", "\n").replace("-", "+").replace("_", "/").decode("base64"))
-        saved_crc32, saved_total_hits, stats_temp = saved_hits.split(";", 2)
-        checksum = str(zlib.crc32(make_cqp(cqp, cqpextra).encode("utf-8") + "".join(sorted(corpora))))
-        if saved_crc32 == checksum:
-            saved_total_hits = int(saved_total_hits)
-            for pair in stats_temp.split(";"):
-                c, h = pair.split(":")
-                saved_statistics[c] = int(h)
-        
-    start_local = start
-    end_local = end
-    
-    ############################################################################
-    # If saved_statistics is available, calculate which corpora need to be queried
-    # and then query them in parallel.
-    # If saved_statistics is NOT available, query the corpora in serial until we
-    # have the needed rows, and then query the remaining corpora in parallel to get
-    # number of hits.
-    
-    if saved_statistics:
-        statistics = saved_statistics
-        total_hits = sum(saved_statistics.values())
-        corpora_hits = which_hits(corpora, saved_statistics, start, end)
-        corpora_kwics = {}
-        
-        progress_count = 0
-        
-        # If only one corpus, it is faster to not use threads
-        if len(corpora_hits) == 1:
-            corpus, hits = corpora_hits.items()[0]
-            result["kwic"], _ = query_and_parse(form, corpus, cqp, cqpextra, shown, shown_structs, hits[0], hits[1])
-        else:
-            if incremental:
-                print '"progress_corpora": ["%s"],' % '", "'.join(corpora_hits.keys())
-            with futures.ThreadPoolExecutor(max_workers=PARALLEL_THREADS) as executor:
-                future_query = dict((executor.submit(query_and_parse, form, corpus, cqp, cqpextra, shown, shown_structs, corpora_hits[corpus][0], corpora_hits[corpus][1]), corpus) for corpus in corpora_hits)
-                
-                for future in futures.as_completed(future_query):
-                    corpus = future_query[future]
-                    if incremental:
-                        print '"progress_%d": {"corpus": "%s", "hits": %d},' % (progress_count, corpus, corpora_hits[corpus][1] - corpora_hits[corpus][0] + 1)
-                        progress_count += 1
-                    if future.exception() is not None:
-                        raise CQPError(future.exception())
-                    else:
-                        kwic, _ = future.result()
-                        corpora_kwics[corpus] = kwic
-                
-                for corpus in corpora:
-                    if corpus in corpora_hits.keys():
-                        if result.has_key("kwic"):
-                            result["kwic"].extend(corpora_kwics[corpus])
-                        else:
-                            result["kwic"] = corpora_kwics[corpus]
-    else:
-        if incremental:
-            print '"progress_corpora": ["%s"],' % '", "'.join(corpora)
-        
-        progress_count = 0
-        rest_corpora = []
-        
-        # Serial until we've got all the requested rows
-        for i, corpus in enumerate(corpora):
-                       
-            if end_local < 0:
-                rest_corpora = corpora[i:]
-                break
-            kwic, nr_hits = query_and_parse(form, corpus, cqp, cqpextra, shown, shown_structs, start_local, end_local)
-            
-            statistics[corpus] = nr_hits
-            total_hits += nr_hits
-            
-            # Calculate which hits from next corpus we need, if any
-            start_local = start_local - nr_hits
-            end_local = end_local - nr_hits
-            if start_local < 0: start_local = 0
-
-            if result.has_key("kwic"):
-                result["kwic"].extend(kwic)
-            else:
-                result["kwic"] = kwic
-            
-            if incremental:
-                print '"progress_%d": {"corpus": "%s", "hits": %d},' % (progress_count, corpus, nr_hits)
-                progress_count += 1
-        
-        if incremental:
-            print_object(result, form)
-            result = {}
-        
-        if rest_corpora:
-            if incremental:
-                print ",",
-            with futures.ThreadPoolExecutor(max_workers=PARALLEL_THREADS) as executor:
-                future_query = dict((executor.submit(query_corpus, form, corpus, cqp, cqpextra, shown, shown_structs, 0, 0, True), corpus) for corpus in rest_corpora)
-                
-                for future in futures.as_completed(future_query):
-                    corpus = future_query[future]
-                    if future.exception() is not None:
-                        raise CQPError(future.exception())
-                    else:
-                        _, nr_hits, _ = future.result()
-                        statistics[corpus] = nr_hits
-                        total_hits += nr_hits
-                        if incremental:
-                            print '"progress_%d": {"corpus": "%s", "hits": %d},' % (progress_count, corpus, nr_hits)
-                            progress_count += 1
-        elif incremental:
-            print ",",
-
-    if "debug" in form:
-        result["DEBUG"] = {"cqp": cqp}
-
-    result["hits"] = total_hits
-    result["corpus_hits"] = statistics
-    result["corpus_order"] = corpora
-    checksum = str(zlib.crc32(make_cqp(cqp, cqpextra).encode("utf-8") + "".join(sorted(corpora))))
-    result["querydata"] = zlib.compress(checksum + ";" + str(total_hits) + ";" + ";".join("%s:%d" % (c, h) for c, h in statistics.iteritems())).encode("base64").replace("+", "-").replace("/", "_")
-
-    return result
-
-
-def count_query_worker(corpus, cqp, groupby, ignore_case, form):
-
-    optimize = True
-    cqpextra = {}
-    
-    if "cut" in form:
-        cqpextra["cut"] = form.get("cut")
-
-    # Within
-    defaultwithin = form.get("defaultwithin", "")
-    within = form.get("within", defaultwithin)
-    if within:
-        if ":" in within:
-            within = dict(x.split(":") for x in within.split(","))
-            within = within.get(corpus, defaultwithin)
-        cqpextra["within"] = within
-
-    cmd = ["%s;" % corpus]
-    if optimize:
-        cmd += query_optimize(cqp, cqpextra)
-    else:
-        cmd += make_query(make_cqp(cqp, cqpextra))
-    cmd += ["size Last;"]
-    cmd += ["info; .EOL.;"]
-    cmd += ["""tabulate Last %s > "| sort | uniq -c | sort -nr";""" % ", ".join("match .. matchend %s%s" % (g, " %c" if g in ignore_case else "") for g in groupby)]
-    cmd += ["exit;"]
-    
-    lines = runCQP(cmd, form)
-=======
-    return kwic
->>>>>>> 0a84c92f
 
 
 def query_and_parse(form, corpus, cqp, cqpextra, shown, shown_structs, start, end, no_results=False):
@@ -1175,7 +909,7 @@
     expand_prequeries = not form.get("expand_prequeries", "").lower() == "false"
 
     if ENCODED_SPECIAL_CHARS:
-        cqp = encode_special_chars_in_query(cqp)
+        cqp = encode_special_chars_in_queries(cqp)
 
     result = {"corpora": {}}
     total_stats = {"absolute": defaultdict(int),
@@ -1199,22 +933,6 @@
         
         def anti_timeout(queue):
 
-<<<<<<< HEAD
-                total_size += corpus_size
-                corpus_stats = {"absolute": defaultdict(int),
-                                "relative": defaultdict(float),
-                                "sums": {"absolute": 0, "relative": 0.0}}
-                
-                for i, line in enumerate(lines):
-                    count, ngram = line.lstrip().split(" ", 1)
-                    
-                    if ENCODED_SPECIAL_CHARS:
-                        ngram = decode_special_chars(ngram)
-
-                    if len(groupby) > 1:
-                        groups = ngram.split("\t")
-                        ngram = "/".join(groups)
-=======
             for future in futures.as_completed(future_query):
                 corpus = future_query[future]
                 if future.exception() is not None:
@@ -1226,11 +944,13 @@
                     corpus_stats = {"absolute": defaultdict(int),
                                     "relative": defaultdict(float),
                                     "sums": {"absolute": 0, "relative": 0.0}}
->>>>>>> 0a84c92f
                     
                     for line in lines:
                         count, ngram = line.lstrip().split(" ", 1)
                         
+                        if ENCODED_SPECIAL_CHARS:
+                            ngram = decode_special_chars(ngram)
+
                         if len(groupby) > 1:
                             ngram_groups = ngram.split("\t")
                         else:
@@ -2403,6 +2123,13 @@
                   lambda mo: encode_special_chars(mo.group(0)), cqp)
 
 
+def encode_special_chars_in_queries(cqp_list):
+    """Encode the special characters in the double-quoted substrings
+    of the list of CQP queryies cqp_list.
+    """
+    return [encode_special_chars_in_query(cqp) for cqp in cqp_list]
+
+
 def assert_key(key, form, regexp, required=False):
     """Check that the value of the attribute 'key' in the CGI form
     matches the specification 'regexp'. If 'required' is True, then

# -*- coding: utf-8 -*-
"""
Configuration file used by the main korp.py script.

Copy this file to config.py and change the settings below.
"""

# Host and port for the WSGI server
WSGI_HOST = "0.0.0.0"
WSGI_PORT = 1234

# The absolute path to the CQP binaries
CQP_EXECUTABLE = ""
CWB_SCAN_EXECUTABLE = ""

# The absolute path to the CWB registry files
CWB_REGISTRY = ""

# The default encoding for the cqp binary
CQP_ENCODING = "UTF-8"

# Locale to use when sorting
LC_COLLATE = "sv_SE.UTF-8"

# The maximum number of search results that can be returned per query (0 = no limit)
MAX_KWIC_ROWS = 0

# Number of threads to use during parallel processing
PARALLEL_THREADS = 3

# Database host and port
DBHOST = "0.0.0.0"
DBPORT = 3306

# Database name
DBNAME = ""

# Database character set (use "utf8mb4" for full Unicode)
DBCHARSET = "utf8"

# Word Picture table prefix
DBWPTABLE = "relations"

# Username and password for database access
DBUSER = ""
DBPASSWORD = ""

# Database collation for lemgram data
DBCOLLATE_LEMGRAM = "utf8_bin"

# URL to authentication server
AUTH_SERVER = ""

# Secret string used when communicating with authentication server
AUTH_SECRET = ""

# A text file with names of corpora needing authentication, one per line
PROTECTED_FILE = ""

# Cache path (optional). Script must have read and write access.
CACHE_DIR = ""

# Disk cache lifespan in minutes
CACHE_LIFESPAN = 20

# List of Memcached servers or sockets (socket paths must start with slash)
MEMCACHED_SERVERS = []

# Size of Memcached client pool
MEMCACHED_POOL_SIZE = 25

# Max number of rows from count command to cache
CACHE_MAX_STATS = 5000

# Corpus configuration directory
CORPUS_CONFIG_DIR = ""

# Set to True to enable "lab mode", potentially enabling experimental features and access to lab-only corpora
LAB_MODE = False

# Whether /corpus_config should create new presets for inlined
# attribute lists and output attribute list presets referenced by name;
# if False, attribute list presets are inlined
CORPUS_CONFIG_ATTRLIST_PRESETS = False

<<<<<<< HEAD
# Base file name for corpus configuration template files in subdirectories
# of "corpora", without a ".yaml" extension
CORPUS_CONFIG_TEMPLATE_BASENAME = "_template"

# Whether corpus results should be sorted by corpus id by default (true) or
# output in the order specified in the corpus parameter (false); this can be
# overridden with the parameter sort_corpora=true|false
SORT_CORPORA_DEFAULT = True

# List of names of plugin modules to load
PLUGINS = []

# Show plugin information in the result of the /info command: "name" = plugin
# names only, "info" = plugin information in the PLUGIN_INFO of the plugin,
# None = nothing
INFO_SHOW_PLUGINS = "info"

# korppluginlib configuration: the values here override those in
# korppluginlib.config; comment these out to use the defaults. For
# more information, see korppluginlib.config.

PLUGINLIB_CONFIG = dict(
    # Packages which may contain plugins; "" for top-level modules
    PACKAGES = ["korpplugins"],
    # Directories to search for plugins (packages) in addition to default ones
    SEARCH_PATH = [],
    # What to do when a plugin is not found: "error", "warn" or "ignore"
    HANDLE_NOT_FOUND = "warn",
    # What to output when loading plugins: 0 = nothing, 1 = plugin names,
    # 2 = plugin and plugin function names
    LOAD_VERBOSITY = 1,
)
=======
# Possible extra preset types in corpus and attribute definitions:
# object type -> (key in object -> configuration subdirectory), where
# object type is "corpus" or "attribute" and configuration
# subdirectory is also the top-level key for these presets in
# /corpus_config output
CORPUS_CONFIG_EXTRA_PRESETS = {
    "corpus": {
        "context": "contexts",
        "within": "withins",
    },
    "attribute": {
        "opts": "options",
        "translation": "translations",
    },
}
>>>>>>> d0a414f3
<|MERGE_RESOLUTION|>--- conflicted
+++ resolved
@@ -83,7 +83,22 @@
 # if False, attribute list presets are inlined
 CORPUS_CONFIG_ATTRLIST_PRESETS = False
 
-<<<<<<< HEAD
+# Possible extra preset types in corpus and attribute definitions:
+# object type -> (key in object -> configuration subdirectory), where
+# object type is "corpus" or "attribute" and configuration
+# subdirectory is also the top-level key for these presets in
+# /corpus_config output
+CORPUS_CONFIG_EXTRA_PRESETS = {
+    "corpus": {
+        "context": "contexts",
+        "within": "withins",
+    },
+    "attribute": {
+        "opts": "options",
+        "translation": "translations",
+    },
+}
+
 # Base file name for corpus configuration template files in subdirectories
 # of "corpora", without a ".yaml" extension
 CORPUS_CONFIG_TEMPLATE_BASENAME = "_template"
@@ -115,21 +130,4 @@
     # What to output when loading plugins: 0 = nothing, 1 = plugin names,
     # 2 = plugin and plugin function names
     LOAD_VERBOSITY = 1,
-)
-=======
-# Possible extra preset types in corpus and attribute definitions:
-# object type -> (key in object -> configuration subdirectory), where
-# object type is "corpus" or "attribute" and configuration
-# subdirectory is also the top-level key for these presets in
-# /corpus_config output
-CORPUS_CONFIG_EXTRA_PRESETS = {
-    "corpus": {
-        "context": "contexts",
-        "within": "withins",
-    },
-    "attribute": {
-        "opts": "options",
-        "translation": "translations",
-    },
-}
->>>>>>> d0a414f3
+)
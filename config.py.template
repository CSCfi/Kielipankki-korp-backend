# -*- coding: utf-8 -*-
"""
Configuration file used by the main korp.py script.

Copy this file to config.py and change the settings below.
"""

# Host and port for the WSGI server
WSGI_HOST = "0.0.0.0"
WSGI_PORT = 1234

# The absolute path to the CQP binaries
CQP_EXECUTABLE = ""
CWB_SCAN_EXECUTABLE = ""

# The absolute path to the CWB registry files
CWB_REGISTRY = ""

# The default encoding for the cqp binary
CQP_ENCODING = "UTF-8"

# Locale to use when sorting
LC_COLLATE = "sv_SE.UTF-8"

# The maximum number of search results that can be returned per query (0 = no limit)
MAX_KWIC_ROWS = 0

# Number of threads to use during parallel processing
PARALLEL_THREADS = 3

# Database host and port
DBHOST = "0.0.0.0"
DBPORT = 3306

# Database name
DBNAME = ""

# Word Picture table prefix
DBWPTABLE = "relations"

# Username and password for database access
DBUSER = ""
DBPASSWORD = ""

# Database collation for lemgram data
DBCOLLATE_LEMGRAM = "utf8_bin"

# URL to authentication server
AUTH_SERVER = ""

# Secret string used when communicating with authentication server
AUTH_SECRET = ""

# A text file with names of corpora needing authentication, one per line
PROTECTED_FILE = ""

# Cache path (optional). Script must have read and write access.
CACHE_DIR = ""

# Disk cache lifespan in minutes
CACHE_LIFESPAN = 20

# List of Memcached servers or sockets (socket paths must start with slash)
MEMCACHED_SERVERS = []

# Size of Memcached client pool
MEMCACHED_POOL_SIZE = 25

# Max number of rows from count command to cache
CACHE_MAX_STATS = 5000

<<<<<<< HEAD
# List of names of plugin modules to load
PLUGINS = []

# Show plugin information in the result of the /info command: "name" = plugin
# names only, "info" = plugin information in the PLUGIN_INFO of the plugin,
# None = nothing
INFO_SHOW_PLUGINS = "info"

# korppluginlib configuration: the values here override those in
# korppluginlib.config; comment these out to use the defaults. For
# more information, see korppluginlib.config.

PLUGINLIB_CONFIG = dict(
    # Packages which may contain plugins; "" for top-level modules
    PACKAGES = ["korpplugins"],
    # Directories to search for plugins (packages) in addition to default ones
    SEARCH_PATH = [],
    # What to do when a plugin is not found: "error", "warn" or "ignore"
    HANDLE_NOT_FOUND = "warn",
    # What to output when loading plugins: 0 = nothing, 1 = plugin names,
    # 2 = plugin and plugin function names
    LOAD_VERBOSITY = 1,
)
=======
# Whether corpus results should be sorted by corpus id by default (true) or
# output in the order specified in the corpus parameter (false); this can be
# overridden with the parameter sort_corpora=true|false
SORT_CORPORA_DEFAULT = True
>>>>>>> 1cef9a21
<|MERGE_RESOLUTION|>--- conflicted
+++ resolved
@@ -69,7 +69,11 @@
 # Max number of rows from count command to cache
 CACHE_MAX_STATS = 5000
 
-<<<<<<< HEAD
+# Whether corpus results should be sorted by corpus id by default (true) or
+# output in the order specified in the corpus parameter (false); this can be
+# overridden with the parameter sort_corpora=true|false
+SORT_CORPORA_DEFAULT = True
+
 # List of names of plugin modules to load
 PLUGINS = []
 
@@ -92,10 +96,4 @@
     # What to output when loading plugins: 0 = nothing, 1 = plugin names,
     # 2 = plugin and plugin function names
     LOAD_VERBOSITY = 1,
-)
-=======
-# Whether corpus results should be sorted by corpus id by default (true) or
-# output in the order specified in the corpus parameter (false); this can be
-# overridden with the parameter sort_corpora=true|false
-SORT_CORPORA_DEFAULT = True
->>>>>>> 1cef9a21
+)
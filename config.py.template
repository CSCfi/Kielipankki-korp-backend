# -*- coding: utf-8 -*-
"""
Configuration file used by the main korp.py script.

Copy this file to config.py and change the settings below.
"""

# Host and port for the WSGI server
WSGI_HOST = "0.0.0.0"
WSGI_PORT = 1234

# The absolute path to the CQP binaries
CQP_EXECUTABLE = ""
CWB_SCAN_EXECUTABLE = ""

# The absolute path to the CWB registry files
CWB_REGISTRY = ""

# The default encoding for the cqp binary
CQP_ENCODING = "UTF-8"

# Locale to use when sorting
LC_COLLATE = "sv_SE.UTF-8"

# The maximum number of search results that can be returned per query (0 = no limit)
MAX_KWIC_ROWS = 0

# Number of threads to use during parallel processing
PARALLEL_THREADS = 3

# Database host and port
DBHOST = "0.0.0.0"
DBPORT = 3306

# Database name
DBNAME = ""

# Database character set (use "utf8mb4" for full Unicode)
DBCHARSET = "utf8"

# Word Picture table prefix
DBWPTABLE = "relations"

# Username and password for database access
DBUSER = ""
DBPASSWORD = ""

# Database collation for lemgram data
DBCOLLATE_LEMGRAM = "utf8_bin"

# URL to authentication server
AUTH_SERVER = ""

# Secret string used when communicating with authentication server
AUTH_SECRET = ""

# A text file with names of corpora needing authentication, one per line
PROTECTED_FILE = ""

# Cache path (optional). Script must have read and write access.
CACHE_DIR = ""

# Disk cache lifespan in minutes
CACHE_LIFESPAN = 20

# List of Memcached servers or sockets (socket paths must start with slash)
MEMCACHED_SERVERS = []

# Size of Memcached client pool
MEMCACHED_POOL_SIZE = 25

# Max number of rows from count command to cache
CACHE_MAX_STATS = 5000

# Corpus configuration directory
CORPUS_CONFIG_DIR = ""

# Set to True to enable "lab mode", potentially enabling experimental features and access to lab-only corpora
LAB_MODE = False

<<<<<<< HEAD
# Whether corpus results should be sorted by corpus id by default (true) or
# output in the order specified in the corpus parameter (false); this can be
# overridden with the parameter sort_corpora=true|false
SORT_CORPORA_DEFAULT = True

# List of names of plugin modules to load
PLUGINS = []

# Show plugin information in the result of the /info command: "name" = plugin
# names only, "info" = plugin information in the PLUGIN_INFO of the plugin,
# None = nothing
INFO_SHOW_PLUGINS = "info"

# korppluginlib configuration: the values here override those in
# korppluginlib.config; comment these out to use the defaults. For
# more information, see korppluginlib.config.

PLUGINLIB_CONFIG = dict(
    # Packages which may contain plugins; "" for top-level modules
    PACKAGES = ["korpplugins"],
    # Directories to search for plugins (packages) in addition to default ones
    SEARCH_PATH = [],
    # What to do when a plugin is not found: "error", "warn" or "ignore"
    HANDLE_NOT_FOUND = "warn",
    # What to output when loading plugins: 0 = nothing, 1 = plugin names,
    # 2 = plugin and plugin function names
    LOAD_VERBOSITY = 1,
)
=======
# Whether /corpus_config should create new presets for inlined
# attribute lists and output attribute list presets referenced by name;
# if False, attribute list presets are inlined
CORPUS_CONFIG_ATTRLIST_PRESETS = False
>>>>>>> a3df0894
<|MERGE_RESOLUTION|>--- conflicted
+++ resolved
@@ -78,7 +78,11 @@
 # Set to True to enable "lab mode", potentially enabling experimental features and access to lab-only corpora
 LAB_MODE = False
 
-<<<<<<< HEAD
+# Whether /corpus_config should create new presets for inlined
+# attribute lists and output attribute list presets referenced by name;
+# if False, attribute list presets are inlined
+CORPUS_CONFIG_ATTRLIST_PRESETS = False
+
 # Whether corpus results should be sorted by corpus id by default (true) or
 # output in the order specified in the corpus parameter (false); this can be
 # overridden with the parameter sort_corpora=true|false
@@ -106,10 +110,4 @@
     # What to output when loading plugins: 0 = nothing, 1 = plugin names,
     # 2 = plugin and plugin function names
     LOAD_VERBOSITY = 1,
-)
-=======
-# Whether /corpus_config should create new presets for inlined
-# attribute lists and output attribute list presets referenced by name;
-# if False, attribute list presets are inlined
-CORPUS_CONFIG_ATTRLIST_PRESETS = False
->>>>>>> a3df0894
+)
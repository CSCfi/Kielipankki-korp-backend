--- conflicted
+++ resolved
@@ -25,23 +25,16 @@
         self.locale = locale
         self.encoding = encoding
 
-<<<<<<< HEAD
-    def run_cqp(self, command, attr_ignore=False, abort_event=None, errors="strict"):
+    def run_cqp(self, command, attr_ignore=False, abort_event=None,
+                errors="strict", request=request):
         """Call the CQP binary with the given command, and the request data.
         Yield one result line at the time, disregarding empty lines.
         If there is an error, raise a CQPError exception, unless the
         parameter errors is "ignore" or "report" (report errors at the
         beginning of the output as lines beginning with "CQP Error:").
-=======
-    def run_cqp(self, command, attr_ignore=False, abort_event=None,
-                request=request):
-        """Call the CQP binary with the given command, and the request data.
-        Yield one result line at the time, disregarding empty lines.
-        If there is an error, raise a CQPError exception.
 
         request is used only for passing to plugins, as run_cqp is also
         called outside Flask request context.
->>>>>>> d8a83b90
         """
         env = os.environ.copy()
         env["LC_COLLATE"] = self.locale
@@ -75,14 +68,10 @@
                     continue
                 break
 
-<<<<<<< HEAD
-        if error and errors != "ignore":
-=======
         reply, error = plugin_caller.filter_value(
             "filter_cqp_output", (reply, error))
 
-        if error:
->>>>>>> d8a83b90
+        if error and errors != "ignore":
             error = error.decode(self.encoding)
             # Remove newlines from the error string:
             error = re.sub(r"\s+", r" ", error)

import itertools
import re
from collections import defaultdict
from concurrent import futures
from concurrent.futures import ThreadPoolExecutor

from dateutil.relativedelta import relativedelta
<<<<<<< HEAD
from flask import Blueprint, current_app as app
=======
from flask import Blueprint, request
from flask import current_app as app
>>>>>>> d8a83b90
from pymemcache.exceptions import MemcacheError

from korp import utils
from korp.cwb import cwb
from korp.memcached import memcached
from . import info, timespan

bp = Blueprint("count", __name__)


@bp.route("/count", methods=["GET", "POST"])
@utils.main_handler
@utils.prevent_timeout
def count(args, abort_event=None):
    """Perform a CQP query and return a count of the given words/attributes."""
    utils.assert_key("cqp", args, r"", True)
    utils.assert_key("corpus", args, utils.IS_IDENT, True)
    utils.assert_key("group_by", args, utils.IS_IDENT, False)
    utils.assert_key("group_by_struct", args, utils.IS_IDENT, False)
    utils.assert_key("cut", args, utils.IS_NUMBER)
    utils.assert_key("ignore_case", args, utils.IS_IDENT)
    utils.assert_key("incremental", args, r"(true|false)")

    incremental = utils.parse_bool(args, "incremental", False)

    corpora = utils.parse_corpora(args)
    utils.check_authorization(corpora)

    group_by = args.get("group_by") or []
    if isinstance(group_by, str):
        group_by = sorted(set(group_by.split(utils.QUERY_DELIM)))

    group_by_struct = args.get("group_by_struct") or []
    if isinstance(group_by_struct, str):
        group_by_struct = sorted(set(group_by_struct.split(utils.QUERY_DELIM)))

    if not group_by and not group_by_struct:
        group_by = ["word"]

    group_by = [(g, False) for g in group_by] + [(g, True) for g in group_by_struct]

    ignore_case = args.get("ignore_case") or []
    if isinstance(ignore_case, str):
        ignore_case = ignore_case.split(utils.QUERY_DELIM)
    ignore_case = set(ignore_case)

    within = utils.parse_within(args)

    relative_to_struct = args.get("relative_to_struct") or []
    if isinstance(relative_to_struct, str):
        relative_to_struct = sorted(set(relative_to_struct.split(utils.QUERY_DELIM)))
    assert all(r in group_by_struct for r in
               relative_to_struct), "All 'relative_to_struct' values also need to be present in 'group_by_struct'."

    relative_to = [(r, True) for r in relative_to_struct]

    start = int(args.get("start") or 0)
    end = int(args.get("end") or -1)

    split = args.get("split") or []
    if isinstance(split, str):
        split = split.split(utils.QUERY_DELIM)

    strip_pointer = args.get("strip_pointer", "")
    if isinstance(strip_pointer, str):
        strip_pointer = strip_pointer.split(utils.QUERY_DELIM)

    top = args.get("top", "")
    if isinstance(top, str):
        if ":" in top:
            top = dict((x.split(":")[0], int(x.split(":")[1])) for x in top.split(utils.QUERY_DELIM))
        else:
            top = dict((x, 1) for x in top.split(utils.QUERY_DELIM))

    expand_prequeries = utils.parse_bool(args, "expand_prequeries", True)

    # Sort numbered CQP-queries numerically
    cqp, subcqp = utils.parse_cqp_subcqp(args)

    if len(cqp) > 1 and expand_prequeries and not all(within[c] for c in corpora):
        raise ValueError("Multiple CQP queries requires 'within' or 'expand_prequeries=false'")

    if subcqp:
        cqp.append(subcqp)

    simple = utils.parse_bool(args, "simple", False)

    if cqp == ["[]"]:
        simple = True

    result = {"corpora": {}}
    debug = {}
    zero_hits = []
    read_from_cache = 0
    ns = utils.Namespace()
    ns.total_size = 0

    if args["cache"]:
        # Use cache to skip corpora with zero hits
        memcached_keys = {}
        with memcached.get_client() as mc:
            cache_prefixes = utils.cache_prefix(mc, corpora)
            for corpus in corpora:
                corpus_checksum = utils.get_hash((cqp,
                                                 group_by,
                                                 within[corpus],
                                                 sorted(ignore_case),
                                                 expand_prequeries))
                memcached_keys["%s:count_size_%s" % (cache_prefixes[corpus], corpus_checksum)] = corpus

            cached_size = mc.get_many(memcached_keys.keys())
        for key in cached_size:
            nr_hits = cached_size[key][0]
            read_from_cache += 1
            if nr_hits == 0:
                zero_hits.append(memcached_keys[key])
                ns.total_size += cached_size[key][1]

        if "debug" in args:
            debug["cache_coverage"] = "%d/%d" % (read_from_cache, len(corpora))

    total_stats = [{"rows": defaultdict(lambda: {"absolute": 0, "relative": 0.0}),
                    "sums": {"absolute": 0, "relative": 0.0}} for _ in range(len(subcqp) + 1)]

    if relative_to:
        relative_args = {
            "cqp": "[]",
            "corpus": args.get("corpus"),
            "group_by_struct": relative_to_struct,
            "split": split
        }

        relative_to_result = utils.generator_to_dict(count(relative_args))
        relative_to_freqs = {"combined": {}, "corpora": defaultdict(dict)}

        for row in relative_to_result["combined"]["rows"]:
            relative_to_freqs["combined"][tuple(v for k, v in sorted(row["value"].items()))] = row["absolute"]

        for corpus in relative_to_result["corpora"]:
            for row in relative_to_result["corpora"][corpus]["rows"]:
                relative_to_freqs["corpora"][corpus][tuple(v for k, v in sorted(row["value"].items()))] = row[
                    "absolute"]

    count_function = count_query_worker if not simple else count_query_worker_simple

    ns.progress_count = 0
    if incremental:
        yield {"progress_corpora": list(c for c in corpora if c not in zero_hits)}

    for corpus in zero_hits:
        result["corpora"][corpus] = [{"rows": {},
                                      "sums": {"absolute": 0, "relative": 0.0}} for _ in range(len(subcqp) + 1)]
        for i in range(len(subcqp)):
            result["corpora"][corpus][i + 1]["cqp"] = subcqp[i]

    if abort_event and abort_event.is_set():
        return

    with ThreadPoolExecutor(max_workers=app.config["PARALLEL_THREADS"]) as executor:
        # The query worker is outside the request context, so we pass the
        # current request object to it, so that the plugin hook points in
        # run_cqp can use it.
        future_query = dict((executor.submit(count_function, corpus=corpus, cqp=cqp, group_by=group_by,
                                             within=within[corpus], ignore_case=ignore_case,
                                             expand_prequeries=expand_prequeries,
                                             use_cache=args["cache"], cache_max=app.config["CACHE_MAX_STATS"],
                                             abort_event=abort_event,
                                             request=request._get_current_object()),
                             corpus)
                            for corpus in corpora if corpus not in zero_hits)

        for future in futures.as_completed(future_query):
            if abort_event and abort_event.is_set():
                for f in future_query:
                    f.cancel()
                return
            corpus = future_query[future]
            if future.exception() is not None:
                raise utils.CQPError(future.exception())
            else:
                lines, nr_hits, corpus_size = future.result()

                ns.total_size += corpus_size
                corpus_stats = [{"rows": defaultdict(lambda: {"absolute": 0, "relative": 0.0}),
                                 "sums": {"absolute": 0, "relative": 0.0}} for _ in range(len(subcqp) + 1)]

                query_no = 0
                for line in lines:
                    if line == utils.END_OF_LINE:
                        # EOL means the start of a new subcqp result
                        query_no += 1
                        if subcqp:
                            corpus_stats[query_no]["cqp"] = subcqp[query_no - 1]
                        continue
                    freq, ngram = line.lstrip().split(" ", 1)

                    if len(group_by) > 1:
                        ngram_groups = ngram.split("\t")
                    else:
                        ngram_groups = [ngram]

                    all_ngrams = []
                    relative_to_pos = []

                    for i, ngram in enumerate(ngram_groups):
                        # Split value sets and treat each value as a hit
                        if group_by[i][0] in split:
                            tokens = [t + "|" for t in ngram.split(
                                "| ")]  # We can't split on just space due to spaces in annotations
                            tokens[-1] = tokens[-1][:-1]
                            if group_by[i][0] in top:
                                split_tokens = [[x for x in token.split("|") if x][:top[group_by[i][0]]]
                                                if not token == "|" else [""] for token in tokens]
                            else:
                                split_tokens = [[x for x in token.split("|") if x] if not token == "|" else [""]
                                                for token in tokens]
                            ngrams = itertools.product(*split_tokens)
                            ngrams = tuple(x for x in ngrams)
                        else:
                            if not group_by[i][1]:
                                ngrams = (tuple(ngram.split(" ")),)
                            else:
                                ngrams = (ngram,)

                        # Remove multi-word pointers
                        if group_by[i][0] in strip_pointer:
                            for j in range(len(ngrams)):
                                for k in range(len(ngrams[j])):
                                    if ":" in ngrams[j][k]:
                                        ngramtemp, pointer = ngrams[j][k].rsplit(":", 1)
                                        if pointer.isnumeric():
                                            ngrams[j][k] = ngramtemp

                        all_ngrams.append(ngrams)

                        if relative_to and group_by[i] in relative_to:
                            relative_to_pos.append(i)

                    cross = list(itertools.product(*all_ngrams))

                    for ngram in cross:
                        corpus_stats[query_no]["rows"][ngram]["absolute"] += int(freq)
                        corpus_stats[query_no]["sums"]["absolute"] += int(freq)
                        total_stats[query_no]["rows"][ngram]["absolute"] += int(freq)
                        total_stats[query_no]["sums"]["absolute"] += int(freq)

                        if relative_to:
                            relativeto_ngram = tuple(ngram[pos] for pos in relative_to_pos)
                            corpus_stats[query_no]["rows"][ngram]["relative"] += int(freq) / float(
                                relative_to_freqs["corpora"][corpus][relativeto_ngram]) * 1000000
                            corpus_stats[query_no]["sums"]["relative"] += int(freq) / float(
                                relative_to_freqs["corpora"][corpus][relativeto_ngram]) * 1000000
                            total_stats[query_no]["rows"][ngram]["relative"] += int(freq) / float(
                                relative_to_freqs["combined"][relativeto_ngram]) * 1000000
                        else:
                            corpus_stats[query_no]["rows"][ngram]["relative"] += int(freq) / float(
                                corpus_size) * 1000000
                            corpus_stats[query_no]["sums"]["relative"] += int(freq) / float(corpus_size) * 1000000

                result["corpora"][corpus] = corpus_stats

                if incremental:
                    yield {"progress_%d" % ns.progress_count: corpus}
                    ns.progress_count += 1

    result["count"] = len(total_stats[0]["rows"])

    if abort_event and abort_event.is_set():
        return

    # Calculate relative numbers for the total
    for query_no in range(len(subcqp) + 1):
        if end > -1 and (start > 0 or len(total_stats[0]["rows"]) > (end - start) + 1):
            # Only a selected range of results requested
            total_stats[query_no]["rows"] = dict(
                sorted(total_stats[query_no]["rows"].items(), key=lambda x: x[1]["absolute"],
                       reverse=True)[start:end + 1])

            for corpus in corpora:
                result["corpora"][corpus][query_no]["rows"] = {k: v for k, v in result["corpora"][corpus][query_no][
                    "rows"].items() if k in total_stats[query_no]["rows"]}

        if not relative_to:
            for ngram, vals in total_stats[query_no]["rows"].items():
                total_stats[query_no]["rows"][ngram]["relative"] = vals["absolute"] / float(ns.total_size) * 1000000

        for corpus in corpora:
            new_list = []
            for ngram, vals in result["corpora"][corpus][query_no]["rows"].items():
                row = {"value": {key[0]: ngram[i] for i, key in enumerate(group_by)}}
                row.update(vals)
                new_list.append(row)
            result["corpora"][corpus][query_no]["rows"] = new_list

        total_stats[query_no]["sums"]["relative"] = (total_stats[query_no]["sums"]["absolute"] / float(ns.total_size)
                                                     * 1000000 if ns.total_size > 0 else 0.0)

        if subcqp and query_no > 0:
            total_stats[query_no]["cqp"] = subcqp[query_no - 1]

        new_list = []
        for ngram, vals in total_stats[query_no]["rows"].items():
            row = {"value": dict((key[0], ngram[i]) for i, key in enumerate(group_by))}
            row.update(vals)
            new_list.append(row)
        total_stats[query_no]["rows"] = new_list

    result["combined"] = total_stats if len(total_stats) > 1 else total_stats[0]

    if not subcqp:
        for corpus in corpora:
            result["corpora"][corpus] = result["corpora"][corpus][0]

    if "debug" in args:
        debug.update({"cqp": cqp, "simple": simple})
        result["DEBUG"] = debug

    yield result


@bp.route("/count_all", methods=["GET", "POST"])
@utils.main_handler
@utils.prevent_timeout
def count_all(args):
    """Like /count but for every single value of the given attributes."""
    utils.assert_key("corpus", args, utils.IS_IDENT, True)
    utils.assert_key(("group_by", "group_by_struct"), args, utils.IS_IDENT, True)
    utils.assert_key("cut", args, utils.IS_NUMBER)
    utils.assert_key("ignore_case", args, utils.IS_IDENT)
    utils.assert_key("incremental", args, r"(true|false)")

    args["cqp"] = "[]"  # Dummy value, not used
    args["simple"] = "true"

    yield utils.generator_to_dict(count(args))


@bp.route("/count_time", methods=["GET", "POST"])
@utils.main_handler
@utils.prevent_timeout
def count_time(args):
    """Count occurrences per time period."""
    utils.assert_key("cqp", args, r"", True)
    utils.assert_key("corpus", args, utils.IS_IDENT, True)
    utils.assert_key("cut", args, utils.IS_NUMBER)
    utils.assert_key("incremental", args, r"(true|false)")
    utils.assert_key("granularity", args, r"[ymdhnsYMDHNS]")
    utils.assert_key("from", args, r"^\d{14}$")
    utils.assert_key("to", args, r"^\d{14}$")
    utils.assert_key("strategy", args, r"^[123]$")
    utils.assert_key("combined", args, r"(true|false)")
    utils.assert_key("per_corpus", args, r"(true|false)")

    incremental = utils.parse_bool(args, "incremental", False)
    combined = utils.parse_bool(args, "combined", True)
    per_corpus = utils.parse_bool(args, "per_corpus", True)

    corpora = utils.parse_corpora(args)
    utils.check_authorization(corpora)
    within = utils.parse_within(args)
    expand_prequeries = utils.parse_bool(args, "expand_prequeries", True)

    # Sort numbered CQP-queries numerically
    cqp, subcqp = utils.parse_cqp_subcqp(args)

    if len(cqp) > 1 and expand_prequeries and not all(within[c] for c in corpora):
        raise ValueError("Multiple CQP queries requires 'within' or 'expand_prequeries=false'")

    if subcqp:
        cqp.append(subcqp)
    granularity = (args.get("granularity") or "y").lower()
    fromdate = args.get("from", "")
    todate = args.get("to", "")

    # Check that we have a suitable date range for the selected granularity
    df = None
    dt = None

    if fromdate or todate:
        if not fromdate or not todate:
            raise ValueError("When using 'from' or 'to', both need to be specified.")

    result = {}
    if per_corpus:
        result["corpora"] = {}
    if "debug" in args:
        result["DEBUG"] = {"cqp": cqp}

    # Get date range of selected corpora
    corpus_data = utils.generator_to_dict(
        info.corpus_info({"corpus": utils.QUERY_DELIM.join(corpora), "cache": args["cache"]}, no_combined_cache=True))
    corpora_copy = corpora.copy()

    if fromdate and todate:
        df = utils.strptime(fromdate)
        dt = utils.strptime(todate)

        # Remove corpora not within selected date span
        for c in corpus_data["corpora"]:
            firstdate = corpus_data["corpora"][c]["info"].get("FirstDate")
            lastdate = corpus_data["corpora"][c]["info"].get("LastDate")
            if firstdate and lastdate:
                firstdate = utils.strptime(firstdate.replace("-", "").replace(":", "").replace(" ", ""))
                lastdate = utils.strptime(lastdate.replace("-", "").replace(":", "").replace(" ", ""))

                if not (firstdate <= dt and lastdate >= df):
                    corpora.remove(c)
    else:
        # If no date range was provided, use whole date range of the selected corpora
        for c in corpus_data["corpora"]:
            firstdate = corpus_data["corpora"][c]["info"].get("FirstDate")
            lastdate = corpus_data["corpora"][c]["info"].get("LastDate")
            if firstdate and lastdate:
                firstdate = utils.strptime(firstdate.replace("-", "").replace(":", "").replace(" ", ""))
                lastdate = utils.strptime(lastdate.replace("-", "").replace(":", "").replace(" ", ""))

                if not df or firstdate < df:
                    df = firstdate
                if not dt or lastdate > dt:
                    dt = lastdate

    if df and dt:
        maxpoints = 3600

        if granularity == "y":
            add = relativedelta(years=maxpoints)
        elif granularity == "m":
            add = relativedelta(months=maxpoints)
        elif granularity == "d":
            add = relativedelta(days=maxpoints)
        elif granularity == "h":
            add = relativedelta(hours=maxpoints)
        elif granularity == "n":
            add = relativedelta(minutes=maxpoints)
        elif granularity == "s":
            add = relativedelta(seconds=maxpoints)

        if dt > (df + add):
            raise ValueError("The date range is too large for the selected granularity. "
                             "Use 'to' and 'from' to limit the range.")

    strategy = int(args.get("strategy") or 1)

    if granularity in "hns":
        group_by = [(v, True) for v in ("text_datefrom", "text_timefrom", "text_dateto", "text_timeto")]
    else:
        group_by = [(v, True) for v in ("text_datefrom", "text_dateto")]

    if per_corpus:
        # Add zero values for the corpora we removed because of the selected date span
        for corpus in set(corpora_copy).difference(set(corpora)):
            result["corpora"][corpus] = [{"absolute": 0, "relative": 0.0, "sums": {"absolute": 0, "relative": 0.0}}
                                         for _ in range(len(subcqp) + 1)]
            for i, c in enumerate(result["corpora"][corpus][1:]):
                c["cqp"] = subcqp[i]

            if not subcqp:
                result["corpora"][corpus] = result["corpora"][corpus][0]

    # Add zero values for the combined results if no corpora are within the selected date span
    if combined and not corpora:
        result["combined"] = [{"absolute": 0, "relative": 0.0, "sums": {"absolute": 0, "relative": 0.0}}
                              for _ in range(len(subcqp) + 1)]
        for i, c in enumerate(result["combined"][1:]):
            c["cqp"] = subcqp[i]

        if not subcqp:
            result["combined"] = result["combined"][0]

        yield result
        return

    corpora_sizes = {}

    ns = utils.Namespace()
    total_rows = [[] for _ in range(len(subcqp) + 1)]
    ns.total_size = 0

    ns.progress_count = 0
    if incremental:
        yield {"progress_corpora": corpora}

    with ThreadPoolExecutor(max_workers=app.config["PARALLEL_THREADS"]) as executor:
        # The query worker is outside the request context, so we pass the
        # current request object to it, so that the plugin hook points in
        # run_cqp can use it.
        future_query = dict((executor.submit(count_query_worker, corpus=corpus, cqp=cqp, group_by=group_by,
                                             within=within[corpus],
                                             expand_prequeries=expand_prequeries,
                                             use_cache=args["cache"], cache_max=app.config["CACHE_MAX_STATS"],
                                             request=request._get_current_object()),
                             corpus)
                            for corpus in corpora)

        for future in futures.as_completed(future_query):
            corpus = future_query[future]
            if future.exception() is not None:
                if "Can't find attribute ``text_datefrom''" not in str(future.exception()):
                    raise utils.CQPError(future.exception())
            else:
                lines, _, corpus_size = future.result()

                corpora_sizes[corpus] = corpus_size
                ns.total_size += corpus_size

                query_no = 0
                for line in lines:
                    if line == utils.END_OF_LINE:
                        query_no += 1
                        continue
                    count, values = line.lstrip().split(" ", 1)
                    values = values.strip(" ")
                    if granularity in "hns":
                        datefrom, timefrom, dateto, timeto = values.split("\t")
                        # Only use the value from the first token
                        timefrom = timefrom.split(" ")[0]
                        timeto = timeto.split(" ")[0]
                    else:
                        datefrom, dateto = values.split("\t")
                        timefrom = ""
                        timeto = ""

                    # Only use the value from the first token
                    datefrom = datefrom.split(" ")[0]
                    dateto = dateto.split(" ")[0]

                    total_rows[query_no].append({"corpus": corpus, "df": datefrom + timefrom, "dt": dateto + timeto,
                                                 "sum": int(count)})

            if incremental:
                yield {"progress_%d" % ns.progress_count: corpus}
                ns.progress_count += 1

    corpus_timedata = utils.generator_to_dict(
        timespan.timespan({"corpus": corpora, "granularity": granularity, "from": fromdate,
                           "to": todate, "strategy": str(strategy), "cache": args["cache"]},
                          no_combined_cache=True))
    search_timedata = []
    search_timedata_combined = []
    for total_row in total_rows:
        temp = timespan.timespan_calculator(total_row, granularity=granularity, strategy=strategy)
        if per_corpus:
            search_timedata.append(temp["corpora"])
        if combined:
            search_timedata_combined.append(temp["combined"])

    if per_corpus:
        for corpus in corpora:
            corpus_stats = [{"absolute": defaultdict(int),
                             "relative": defaultdict(float),
                             "sums": {"absolute": 0, "relative": 0.0}} for _ in range(len(subcqp) + 1)]

            basedates = dict([(date, None if corpus_timedata["corpora"][corpus][date] == 0 else 0)
                              for date in corpus_timedata["corpora"].get(corpus, {})])

            for i, s in enumerate(search_timedata):
                prevdate = None
                for basedate in sorted(basedates):
                    if not basedates[basedate] == prevdate:
                        corpus_stats[i]["absolute"][basedate] = basedates[basedate]
                        corpus_stats[i]["relative"][basedate] = basedates[basedate]
                    prevdate = basedates[basedate]

                for row in s.get(corpus, {}).items():
                    date, count = row
                    corpus_date_size = float(corpus_timedata["corpora"].get(corpus, {}).get(date, 0))
                    if corpus_date_size > 0.0:
                        corpus_stats[i]["absolute"][date] += count
                        corpus_stats[i]["relative"][date] += (count / corpus_date_size * 1000000)
                        corpus_stats[i]["sums"]["absolute"] += count
                        corpus_stats[i]["sums"]["relative"] += (count / corpus_date_size * 1000000)

                if subcqp and i > 0:
                    corpus_stats[i]["cqp"] = subcqp[i - 1]

            result["corpora"][corpus] = corpus_stats if len(corpus_stats) > 1 else corpus_stats[0]

    if combined:
        total_stats = [{"absolute": defaultdict(int),
                        "relative": defaultdict(float),
                        "sums": {"absolute": 0, "relative": 0.0}} for _ in range(len(subcqp) + 1)]

        basedates = dict([(date, None if corpus_timedata["combined"][date] == 0 else 0)
                          for date in corpus_timedata.get("combined", {})])

        for i, s in enumerate(search_timedata_combined):
            prevdate = None
            for basedate in sorted(basedates):
                if not basedates[basedate] == prevdate:
                    total_stats[i]["absolute"][basedate] = basedates[basedate]
                    total_stats[i]["relative"][basedate] = basedates[basedate]
                prevdate = basedates[basedate]

            if s:
                for row in s.items():
                    date, count = row
                    combined_date_size = float(corpus_timedata["combined"].get(date, 0))
                    if combined_date_size > 0.0:
                        total_stats[i]["absolute"][date] += count
                        total_stats[i]["relative"][date] += (
                            count / combined_date_size * 1000000) if combined_date_size else 0
                        total_stats[i]["sums"]["absolute"] += count

            total_stats[i]["sums"]["relative"] = total_stats[i]["sums"]["absolute"] / float(
                ns.total_size) * 1000000 if ns.total_size > 0 else 0.0
            if subcqp and i > 0:
                total_stats[i]["cqp"] = subcqp[i - 1]

        result["combined"] = total_stats if len(total_stats) > 1 else total_stats[0]

    yield result


def count_query_worker(corpus, cqp, group_by, within, ignore_case=(), cut=None, expand_prequeries=True,
                       use_cache=False, cache_max=0, abort_event=None,
                       request=request):
    # request is used only for passing to run_cqp
    fullcqp = cqp
    subcqp = None
    if isinstance(cqp[-1], list):
        subcqp = cqp[-1]
        cqp = cqp[:-1]

    if use_cache:
        checksum = utils.get_hash((fullcqp,
                                  group_by,
                                  within,
                                  sorted(ignore_case),
                                  expand_prequeries))

        with memcached.get_client() as mc:
            prefix = utils.cache_prefix(mc, corpus)
            cache_key = "%s:count_data_%s" % (prefix, checksum)
            cache_size_key = "%s:count_size_%s" % (prefix, checksum)

            cached_size = mc.get(cache_size_key)
            if cached_size is not None:
                corpus_hits, corpus_size = cached_size
                if corpus_hits == 0:
                    return [utils.END_OF_LINE] * len(subcqp) if subcqp else [], corpus_hits, corpus_size

                cached_result = mc.get(cache_key)
                if cached_result is not None:
                    return cached_result, corpus_hits, corpus_size

    do_optimize = True
    cqpparams = {"within": within,
                 "cut": cut}

    cmd = ["%s;" % corpus]
    for i, c in enumerate(cqp):
        cqpparams_temp = cqpparams.copy()
        pre_query = i + 1 < len(cqp)

        if pre_query and expand_prequeries:
            cqpparams_temp["expand"] = "to " + cqpparams["within"]

        if do_optimize:
            cmd += utils.query_optimize(c, cqpparams_temp, find_match=(not pre_query))[1]
        else:
            cmd += utils.make_query(utils.make_cqp(c, **cqpparams_temp))

        if pre_query:
            cmd += ["Last;"]

    cmd += ["size Last;"]
    cmd += ["info; .EOL.;"]

    # TODO: Match targets in a better way
    has_target = any(re.search(r"(?:^|[ ()\]])@(?:\w+:)?\[", x) for x in cqp)

    cmd += ["""tabulate Last %s > "| sort | uniq -c | sort -nr";""" % ", ".join("%s %s%s" % (
        "target" if has_target else ("match" if g[1] else "match .. matchend"), g[0],
        " %c" if g[0] in ignore_case else "") for g in group_by)]

    if subcqp:
        cmd += ["mainresult=Last;"]
        if "expand" in cqpparams_temp:
            del cqpparams_temp["expand"]
        for c in subcqp:
            cmd += [".EOL.;"]
            cmd += ["mainresult;"]
            cmd += utils.query_optimize(c, cqpparams_temp, find_match=True)[1]
            cmd += ["""tabulate Last %s > "| sort | uniq -c | sort -nr";""" % ", ".join(
                "match .. matchend %s" % g[0] for g in group_by)]

    cmd += ["exit;"]

    lines = cwb.run_cqp(cmd, abort_event=abort_event, request=request)

    # Skip CQP version
    next(lines)

    # Size of the query result
    nr_hits = int(next(lines))

    # Get corpus size
    for line in lines:
        if line.startswith("Size:"):
            _, corpus_size = line.split(":")
            corpus_size = int(corpus_size.strip())
        elif line == utils.END_OF_LINE:
            break

    if use_cache:
        lines = list(lines)
        with memcached.get_client() as mc:
            mc.add(cache_size_key, (nr_hits, corpus_size))

            # Only save actual data if number of lines doesn't exceed the limit
            if len(lines) <= cache_max:
                lines = tuple(lines)
                try:
                    mc.add(cache_key, lines)
                except MemcacheError:
                    pass

    return lines, nr_hits, corpus_size


def count_query_worker_simple(corpus, cqp, group_by, within=None, ignore_case=(), expand_prequeries=True,
                              use_cache=False, cache_max=0, abort_event=None,
                              request=request):
    """Worker for simple statistics queries which can be run using cwb-scan-corpus.
    Currently only used for searches on [] (any word)."""
    # request is only for signature compatibity with count_query_worker

    if use_cache:
        checksum = utils.get_hash((cqp,
                                   group_by,
                                   within,
                                   sorted(ignore_case),
                                   expand_prequeries))

        with memcached.get_client() as mc:
            prefix = utils.cache_prefix(mc, corpus)
            cache_key = "%s:count_data_%s" % (prefix, checksum)
            cache_size_key = "%s:count_size_%s" % (prefix, checksum)

            cached_size = mc.get(cache_size_key)
            if cached_size is not None:
                corpus_hits, corpus_size = cached_size
                if corpus_hits == 0:
                    return [], corpus_hits, corpus_size

                cached_result = mc.get(cache_key)
                if cached_result is not None:
                    return cached_result, corpus_hits, corpus_size

    lines = list(cwb.run_cwb_scan(corpus, [g[0] for g in group_by], abort_event=abort_event))
    nr_hits = 0

    ic_index = []
    new_lines = {}
    if ignore_case:
        ic_index = [i for i, g in enumerate(group_by) if g[0] in ignore_case]

    for i in range(len(lines)):
        c, v = lines[i].split("\t", 1)
        nr_hits += int(c)

        if ic_index:
            v = "\t".join(vv.lower() if i in ic_index else vv for i, vv in enumerate(v.split("\t")))
            new_lines[v] = new_lines.get(v, 0) + int(c)
        else:
            # Convert result to the same format as the regular CQP count
            lines[i] = "%s %s" % (c, v)

    if ic_index:
        lines = []
        for v, c in new_lines.items():
            # Convert result to the same format as the regular CQP count
            lines.append("%s %s" % (c, v))

    if use_cache:
        with memcached.get_client() as mc:
            mc.add(cache_size_key, (nr_hits, nr_hits))

            # Only save actual data if number of lines doesn't exceed the limit
            if len(lines) <= cache_max:
                lines = tuple(lines)
                try:
                    mc.add(cache_key, lines)
                except MemcacheError:
                    pass

    # Corpus size equals number of hits since we count all tokens
    return lines, nr_hits, nr_hits<|MERGE_RESOLUTION|>--- conflicted
+++ resolved
@@ -5,12 +5,8 @@
 from concurrent.futures import ThreadPoolExecutor
 
 from dateutil.relativedelta import relativedelta
-<<<<<<< HEAD
-from flask import Blueprint, current_app as app
-=======
 from flask import Blueprint, request
 from flask import current_app as app
->>>>>>> d8a83b90
 from pymemcache.exceptions import MemcacheError
 
 from korp import utils
